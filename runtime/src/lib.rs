// This file is part of Substrate.

// Copyright (C) 2018-2022 Parity Technologies (UK) Ltd.
// SPDX-License-Identifier: GPL-3.0-or-later WITH Classpath-exception-2.0

// This program is free software: you can redistribute it and/or modify
// it under the terms of the GNU General Public License as published by
// the Free Software Foundation, either version 3 of the License, or
// (at your option) any later version.

// This program is distributed in the hope that it will be useful,
// but WITHOUT ANY WARRANTY; without even the implied warranty of
// MERCHANTABILITY or FITNESS FOR A PARTICULAR PURPOSE. See the
// GNU General Public License for more details.

// You should have received a copy of the GNU General Public License
// along with this program. If not, see <https://www.gnu.org/licenses/>.

//! The Data Availability runtime. This can be compiled with `#[no_std]`, ready for Wasm.

#![cfg_attr(not(feature = "std"), no_std)]
// `construct_runtime!` does a lot of recursion and requires us to increase the limit to 512.
#![recursion_limit = "512"]

use codec::Decode;
use da_primitives::{BlockLengthColumns, BlockLengthRows};
use frame_election_provider_support::{
	onchain, BalancingConfig, ElectionDataProvider, SequentialPhragmen, VoteWeight,
};
pub use frame_support::{
	construct_runtime, debug,
	dispatch::DispatchClass,
	pallet_prelude::Get,
	parameter_types,
	traits::{
		ConstU32, Currency, EitherOfDiverse, EqualPrivilegeOnly, Everything, ExtrinsicCall,
		Imbalance, KeyOwnerProofSystem, LockIdentifier, OnUnbalanced, Randomness,
		U128CurrencyToVote,
	},
	weights::{
		constants::{
			BlockExecutionWeight, ExtrinsicBaseWeight, RocksDbWeight, WEIGHT_REF_TIME_PER_SECOND,
		},
		ConstantMultiplier, IdentityFee, Weight,
	},
	PalletId, RuntimeDebug, StorageValue,
};
use frame_system::{
	limits::{BlockLength, BlockWeights as SystemBlockWeights},
<<<<<<< HEAD
	submitted_data, CheckEra, CheckGenesis, CheckNonce, CheckSpecVersion, CheckTxVersion,
	CheckWeight, EnsureOneOf, EnsureRoot,
=======
	submitted_data, EnsureRoot,
>>>>>>> d3e552ee
};
use pallet_election_provider_multi_phase::SolutionAccuracyOf;
use pallet_session::historical as pallet_session_historical;
use sp_api::impl_runtime_apis;
<<<<<<< HEAD
use sp_core::{
	crypto::KeyTypeId,
	u32_trait::{_1, _2, _3, _4, _5},
	OpaqueMetadata, H256,
};
=======
use sp_core::{crypto::KeyTypeId, OpaqueMetadata, H256};
>>>>>>> d3e552ee
use sp_inherents::{CheckInherentsResult, InherentData};
use sp_runtime::{
	create_runtime_str,
	curve::PiecewiseLinear,
	impl_opaque_keys,
	traits::{self, BlakeTwo256, Block as BlockT, Bounded, NumberFor, OpaqueKeys},
	transaction_validity::{TransactionPriority, TransactionSource, TransactionValidity},
	ApplyExtrinsicResult, FixedPointNumber, FixedU128,
};
pub use sp_runtime::{Perbill, Percent, Permill, Perquintill};
use sp_std::prelude::*;
#[cfg(feature = "std")]
use sp_version::NativeVersion;

#[cfg(test)]
mod data_root_tests;

<<<<<<< HEAD
#[cfg(feature = "std")]
pub fn wasm_binary_unwrap() -> &'static [u8] {
	WASM_BINARY.expect(
		"Development wasm binary is not available. This means the client is \
						built with `SKIP_WASM_BUILD` flag and it is only usable for \
						production chains. Please rebuild with the flag disabled.",
	)
}
use currency::*;
=======
>>>>>>> d3e552ee
/// Import the DA pallet.
pub use da_primitives::{
	asdr::{AppExtrinsic, AppId, AppUncheckedExtrinsic, GetAppId},
	currency::{Balance, AVL, CENTS, MILLICENTS},
	well_known_keys::KATE_PUBLIC_PARAMS,
	DataProof, Header as DaHeader, NORMAL_DISPATCH_RATIO,
};
pub use pallet_balances::Call as BalancesCall;
use pallet_grandpa::{
	fg_primitives, AuthorityId as GrandpaId, AuthorityList as GrandpaAuthorityList,
};
use pallet_im_online::sr25519::AuthorityId as ImOnlineId;
#[cfg(feature = "std")]
pub use pallet_staking::StakerStatus;
#[cfg(any(feature = "std", test))]
pub use pallet_sudo::Call as SudoCall;
// A few exports that help ease life for downstream crates.
pub use pallet_timestamp::Call as TimestampCall;
pub use pallet_transaction_payment::{CurrencyAdapter, Multiplier, TargetedFeeAdjustment};
use pallet_transaction_payment::{FeeDetails, RuntimeDispatchInfo};
use sp_authority_discovery::AuthorityId as AuthorityDiscoveryId;
#[cfg(any(feature = "std", test))]
pub use sp_runtime::BuildStorage;
use sp_version::RuntimeVersion;
use static_assertions::const_assert;

mod primitives;
pub use primitives::*;

/// Implementations of some helper traits passed into runtime modules as associated types.
pub mod impls;
use impls::Author;

/// Constant values used within the runtime.
pub mod constants;
use constants::{currency::*, time::*, BABE_GENESIS_EPOCH_CONFIG};
use sp_runtime::generic::Era;

mod migration;

// Make the WASM binary available.
#[cfg(feature = "std")]
include!(concat!(env!("OUT_DIR"), "/wasm_binary.rs"));

/// Wasm binary unwrapped. If built with `SKIP_WASM_BUILD`, the function panics.
#[cfg(feature = "std")]
pub fn wasm_binary_unwrap() -> &'static [u8] {
	WASM_BINARY.expect(
		"Development wasm binary is not available. This means the client is built with \
		 `SKIP_WASM_BUILD` flag and it is only usable for production chains. Please rebuild with \
		 the flag disabled.",
	)
}

/// Runtime version.
pub const VERSION: RuntimeVersion = RuntimeVersion {
	spec_name: create_runtime_str!("data-avail"),
	impl_name: create_runtime_str!("data-avail"),
	authoring_version: 11,
	// Per convention: if the runtime behavior changes, increment spec_version
	// and set impl_version to 0. If only runtime
	// implementation changes and behavior does not, then leave spec_version as
	// is and increment impl_version.
<<<<<<< HEAD
	spec_version: 7,
=======
	spec_version: 9,
>>>>>>> d3e552ee
	impl_version: 0,
	apis: RUNTIME_API_VERSIONS,
	transaction_version: 1,
	state_version: 1,
};

<<<<<<< HEAD
/// This determines the average expected block time that we are targetting.
/// Blocks will be produced at a minimum duration defined by `SLOT_DURATION`.
/// `SLOT_DURATION` is picked up by `pallet_timestamp` which is in turn picked
/// up by `pallet_babe` to implement `fn slot_duration()`.
///
/// Change this to adjust the block time.
pub const MILLISECS_PER_BLOCK: u64 = 20_000;

pub const SLOT_DURATION: u64 = MILLISECS_PER_BLOCK;

// Time is measured by number of blocks.
pub const MINUTES: BlockNumber = 60_000 / (MILLISECS_PER_BLOCK as BlockNumber);
pub const HOURS: BlockNumber = MINUTES * 60;
pub const DAYS: BlockNumber = HOURS * 24;

pub const PRIMARY_PROBABILITY: (u64, u64) = (1, 4);

pub const EPOCH_DURATION_IN_SLOTS: BlockNumber = 1 * HOURS;

/// The BABE epoch configuration at genesis.
pub const BABE_GENESIS_EPOCH_CONFIG: sp_consensus_babe::BabeEpochConfiguration =
	sp_consensus_babe::BabeEpochConfiguration {
		c: PRIMARY_PROBABILITY,
		allowed_slots: sp_consensus_babe::AllowedSlots::PrimaryAndSecondaryPlainSlots,
	};

pub mod currency {
	use super::{Balance, CENTS};

	pub const fn deposit(items: u32, bytes: u32) -> Balance {
		items as Balance * 15 * CENTS + (bytes as Balance) * 6 * CENTS
	}
}

=======
>>>>>>> d3e552ee
pub mod voter_bags;

/// The version information used to identify this runtime when compiled natively.
#[cfg(any(feature = "std", test))]
pub fn native_version() -> NativeVersion {
	NativeVersion {
		runtime_version: VERSION,
		can_author_with: Default::default(),
	}
}

type NegativeImbalance = <Balances as Currency<AccountId>>::NegativeImbalance;

pub struct DealWithFees;
impl OnUnbalanced<NegativeImbalance> for DealWithFees {
	fn on_unbalanceds<B>(mut fees_then_tips: impl Iterator<Item = NegativeImbalance>) {
		if let Some(fees) = fees_then_tips.next() {
			// for fees, 80% to treasury, 20% to author
			let mut split = fees.ration(80, 20);
			if let Some(tips) = fees_then_tips.next() {
				// for tips, if any, 80% to treasury, 20% to author (though this can be anything)
				tips.ration_merge_into(80, 20, &mut split);
			}
			Treasury::on_unbalanced(split.0);
			Author::on_unbalanced(split.1);
		}
	}
}

/// We assume that ~10% of the block weight is consumed by `on_initialize` handlers.
/// This is used to limit the maximal weight of a single extrinsic.
const AVERAGE_ON_INITIALIZE_RATIO: Perbill = Perbill::from_percent(10);
<<<<<<< HEAD
/// We allow for 2 seconds of compute with a 20 second average block time.
const MAXIMUM_BLOCK_WEIGHT: Weight = 2 * WEIGHT_PER_SECOND;
=======
/// We allow for 2 seconds of compute with a 6 second average block time, with maximum proof size.
const MAXIMUM_BLOCK_WEIGHT: Weight =
	Weight::from_ref_time(WEIGHT_REF_TIME_PER_SECOND.saturating_mul(2)).set_proof_size(u64::MAX);
>>>>>>> d3e552ee

parameter_types! {
	pub const BlockHashCount: BlockNumber = 2400;
	pub const Version: RuntimeVersion = VERSION;
	pub RuntimeBlockLength: BlockLength =
		BlockLength::max_with_normal_ratio(5 * 1024 * 1024, NORMAL_DISPATCH_RATIO);
	pub RuntimeBlockWeights: SystemBlockWeights = SystemBlockWeights::builder()
		.base_block(BlockExecutionWeight::get())
		.for_class(DispatchClass::all(), |weights| {
			weights.base_extrinsic = ExtrinsicBaseWeight::get();
		})
		.for_class(DispatchClass::Normal, |weights| {
			weights.max_total = Some(NORMAL_DISPATCH_RATIO * MAXIMUM_BLOCK_WEIGHT);
		})
		.for_class(DispatchClass::Operational, |weights| {
			weights.max_total = Some(MAXIMUM_BLOCK_WEIGHT);
			// Operational transactions have some extra reserved space, so that they
			// are included even if block reached `MAXIMUM_BLOCK_WEIGHT`.
			weights.reserved = Some(
				MAXIMUM_BLOCK_WEIGHT - NORMAL_DISPATCH_RATIO * MAXIMUM_BLOCK_WEIGHT
			);
		})
		.avg_block_initialization(AVERAGE_ON_INITIALIZE_RATIO)
		.build_or_panic();
	pub const MaximumBlockWeight: Weight = Weight::from_ref_time(WEIGHT_REF_TIME_PER_SECOND.saturating_mul(2));
	pub const SS58Prefix: u16 = 42;
}

/// Filters and extracts `data` from `call` if it is a `DataAvailability::submit_data` type.
///
/// # TODO
<<<<<<< HEAD
/// - Support utility pallet containing severals `DataAvailability::submit_data` calls.
impl submitted_data::Filter<Call> for Runtime {
	fn filter(call: Call, metrics: submitted_data::RcMetrics) -> Option<Vec<u8>> {
		metrics.borrow_mut().total_extrinsics += 1;

		match call {
			Call::DataAvailability(method) => match method {
=======
/// - Support utility pallet containing severals `DataAvailability::submit_data` calls and
/// double-check if we can remove the `clippy::collapsible_match` then.
impl submitted_data::Filter<RuntimeCall> for Runtime {
	fn filter(call: RuntimeCall, metrics: submitted_data::RcMetrics) -> Option<Vec<u8>> {
		metrics.borrow_mut().total_extrinsics += 1;

		#[allow(clippy::collapsible_match)]
		match call {
			RuntimeCall::DataAvailability(method) => match method {
>>>>>>> d3e552ee
				da_control::Call::submit_data { data } => {
					let mut metrics = metrics.borrow_mut();
					metrics.data_submit_leaves += 1;
					metrics.data_submit_extrinsics += 1;
					Some(data.into_inner())
				},
				_ => None,
			},
<<<<<<< HEAD
			Call::Utility(_) => {
=======
			RuntimeCall::Utility(_) => {
>>>>>>> d3e552ee
				// TODO Support utility here.
				None
			},
			_ => None,
		}
	}
}
<<<<<<< HEAD

/// Decodes and extracts the `data` of `DataAvailability::submit_data` extrinsics.
impl submitted_data::Extractor for Runtime {
	fn extract(app_ext: AppExtrinsic, metrics: submitted_data::RcMetrics) -> Option<Vec<u8>> {
		let extrinsic = UncheckedExtrinsic::decode(&mut app_ext.data.as_slice()).ok()?;
		<Runtime as submitted_data::Filter<Call>>::filter(extrinsic.function, metrics)
	}
}

=======

/// Decodes and extracts the `data` of `DataAvailability::submit_data` extrinsics.
impl submitted_data::Extractor for Runtime {
	fn extract(app_ext: AppExtrinsic, metrics: submitted_data::RcMetrics) -> Option<Vec<u8>> {
		let extrinsic = UncheckedExtrinsic::decode(&mut app_ext.data.as_slice()).ok()?;
		<Runtime as submitted_data::Filter<RuntimeCall>>::filter(extrinsic.function, metrics)
	}
}

>>>>>>> d3e552ee
// Configure FRAME pallets to include in runtime.
impl frame_system::Config for Runtime {
	/// The data to be stored in an account.
	type AccountData = pallet_balances::AccountData<Balance>;
	/// The maximum length of a block (in bytes).
	/// The identifier used to distinguish between accounts.
	type AccountId = AccountId;
	/// The basic call filter to use in dispatchable.
	type BaseCallFilter = Everything;
	/// Maximum number of block number to block hash mappings to keep (oldest pruned first).
	type BlockHashCount = BlockHashCount;
	type BlockLength = RuntimeBlockLength;
	/// The index type for blocks.
	type BlockNumber = BlockNumber;
	/// Block & extrinsics weights: base values and limits.
	type BlockWeights = RuntimeBlockWeights;
	/// The weight of database operations that the runtime can invoke.
	type DbWeight = RocksDbWeight;
	/// The type for hashing blocks and tries.
	type Hash = Hash;
	/// The hashing algorithm used.
	type Hashing = BlakeTwo256;
	/// The header type.
	type Header = DaHeader<BlockNumber, BlakeTwo256>;
	/// The header builder type.
	type HeaderExtensionBuilder = frame_system::header_builder::da::HeaderExtensionBuilder<Runtime>;
	/// The index type for storing how many extrinsics an account has signed.
	type Index = Index;
	/// The lookup mechanism to get account ID from whatever is passed in dispatchers.
	type Lookup = Indices;
	type MaxConsumers = ConstU32<16>;
	/// What to do if an account is fully reaped from the system.
	type OnKilledAccount = ();
	/// What to do if a new account is created.
	type OnNewAccount = ();
	// What to do if runtime code change: Default behaviour.
	type OnSetCode = ();
	/// Converts a module to the index of the module in `construct_runtime!`.
	///
	/// This type is being generated by `construct_runtime!`.
	type PalletInfo = PalletInfo;
	/// Randomness
	type Randomness = pallet_babe::RandomnessFromOneEpochAgo<Runtime>;
	/// The aggregated dispatch type that is available for extrinsics.
	type RuntimeCall = RuntimeCall;
	/// The ubiquitous event type.
	type RuntimeEvent = RuntimeEvent;
	/// The ubiquitous origin type.
	type RuntimeOrigin = RuntimeOrigin;
	/// This is used as an identifier of the chain. 42 is the generic substrate prefix.
	type SS58Prefix = SS58Prefix;
	/// Data Root
	type SubmittedDataExtractor = Runtime;
	/// Weight information for the extrinsics of this pallet.
	type SystemWeightInfo = frame_system::weights::SubstrateWeight<Runtime>;
	/// Version of the runtime.
	type Version = Version;
}

impl pallet_utility::Config for Runtime {
	type PalletsOrigin = OriginCaller;
	type RuntimeCall = RuntimeCall;
	type RuntimeEvent = RuntimeEvent;
	type WeightInfo = pallet_utility::weights::SubstrateWeight<Runtime>;
}

parameter_types! {
	// One storage item; key size is 32; value is size 4+4+16+32 bytes = 56 bytes.
	pub const DepositBase: Balance = deposit(1, 88);
	// Additional storage item size of 32 bytes.
	pub const DepositFactor: Balance = deposit(0, 32);
}

impl pallet_multisig::Config for Runtime {
	type Currency = Balances;
	type DepositBase = DepositBase;
	type DepositFactor = DepositFactor;
	type MaxSignatories = ConstU32<100>;
	type RuntimeCall = RuntimeCall;
	type RuntimeEvent = RuntimeEvent;
	type WeightInfo = pallet_multisig::weights::SubstrateWeight<Runtime>;
}

parameter_types! {
	pub MaximumSchedulerWeight: Weight = Perbill::from_percent(80) * RuntimeBlockWeights::get().max_block;
	pub const MaxScheduledPerBlock: u32 = 50;
}

impl pallet_scheduler::Config for Runtime {
	type MaxScheduledPerBlock = ConstU32<512>;
	type MaximumWeight = MaximumSchedulerWeight;
	type OriginPrivilegeCmp = EqualPrivilegeOnly;
	type PalletsOrigin = OriginCaller;
	type Preimages = Preimage;
	type RuntimeCall = RuntimeCall;
	type RuntimeEvent = RuntimeEvent;
	type RuntimeOrigin = RuntimeOrigin;
	type ScheduleOrigin = EnsureRoot<AccountId>;
	type WeightInfo = pallet_scheduler::weights::SubstrateWeight<Runtime>;
}

parameter_types! {
<<<<<<< HEAD
=======
	pub const PreimageMaxSize: u32 = 4096 * 1024;
	pub const PreimageBaseDeposit: Balance = 1 * AVL;
	// One cent: $10,000 / MB
	pub const PreimageByteDeposit: Balance = 1 * CENTS;
}

impl pallet_preimage::Config for Runtime {
	type BaseDeposit = PreimageBaseDeposit;
	type ByteDeposit = PreimageByteDeposit;
	type Currency = Balances;
	type ManagerOrigin = EnsureRoot<AccountId>;
	type RuntimeEvent = RuntimeEvent;
	type WeightInfo = pallet_preimage::weights::SubstrateWeight<Runtime>;
}

parameter_types! {
>>>>>>> d3e552ee
	pub const EpochDuration: BlockNumber = EPOCH_DURATION_IN_SLOTS;
	pub const ExpectedBlockTime: Moment = MILLISECS_PER_BLOCK;
	pub const ReportLongevity: BlockNumber =
		BondingDuration::get() * SessionsPerEra::get() * EpochDuration::get();
}

impl pallet_babe::Config for Runtime {
	type DisabledValidators = Session;
	type EpochChangeTrigger = pallet_babe::ExternalTrigger;
	type EpochDuration = EpochDuration;
	type ExpectedBlockTime = ExpectedBlockTime;
	type HandleEquivocation =
		pallet_babe::EquivocationHandler<Self::KeyOwnerIdentification, Offences, ReportLongevity>;
	type KeyOwnerIdentification = <Self::KeyOwnerProofSystem as KeyOwnerProofSystem<(
		KeyTypeId,
		pallet_babe::AuthorityId,
	)>>::IdentificationTuple;
	type KeyOwnerProof = <Self::KeyOwnerProofSystem as KeyOwnerProofSystem<(
		KeyTypeId,
		pallet_babe::AuthorityId,
	)>>::Proof;
	type KeyOwnerProofSystem = Historical;
	type MaxAuthorities = MaxAuthorities;
	type WeightInfo = ();
}

parameter_types! {
	pub const IndexDeposit: Balance = AVL;
}

impl pallet_indices::Config for Runtime {
	type AccountIndex = AccountIndex;
	type Currency = Balances;
	type Deposit = IndexDeposit;
	type RuntimeEvent = RuntimeEvent;
	type WeightInfo = pallet_indices::weights::SubstrateWeight<Runtime>;
}

parameter_types! {
	// TODO @miguel: Define the existential deposit based on Avail Token.
	pub const ExistentialDeposit: Balance = 1 * AVL;
	// For weight estimation, we assume that the most locks on an individual account will be 50.
	// This number may need to be adjusted in the future if this assumption no longer holds true.
	pub const MaxLocks: u32 = 50;
	pub const MaxReserves: u32 = 50;
}

// ID type for named reserves.
type ReserveIdentifier = [u8; 8];

impl pallet_balances::Config for Runtime {
	type AccountStore = frame_system::Pallet<Runtime>;
	/// The type for recording an account's balance.
	type Balance = Balance;
	type DustRemoval = ();
	type ExistentialDeposit = ExistentialDeposit;
	type MaxLocks = MaxLocks;
	type MaxReserves = MaxReserves;
	type ReserveIdentifier = ReserveIdentifier;
	type RuntimeEvent = RuntimeEvent;
	type WeightInfo = pallet_balances::weights::SubstrateWeight<Runtime>;
}

parameter_types! {
	pub const TransactionByteFee: Balance = 10 * MILLICENTS;
	pub const OperationalFeeMultiplier: u8 = 5u8;
	pub const TargetBlockFullness: Perquintill = Perquintill::from_percent(25);
	pub AdjustmentVariable: Multiplier = Multiplier::saturating_from_rational(65, 1_000_000);
	pub MinimumMultiplier: Multiplier = Multiplier::saturating_from_rational(1, 1_000_000_000u128);
	pub MaximumMultiplier: Multiplier = Bounded::max_value();
}

impl pallet_transaction_payment::Config for Runtime {
	type FeeMultiplierUpdate = TargetedFeeAdjustment<
		Self,
		TargetBlockFullness,
		AdjustmentVariable,
		MinimumMultiplier,
		MaximumMultiplier,
	>;
	type LengthToFee = ConstantMultiplier<Balance, TransactionByteFee>;
	type OnChargeTransaction = CurrencyAdapter<Balances, DealWithFees>;
	type OperationalFeeMultiplier = OperationalFeeMultiplier;
	type RuntimeEvent = RuntimeEvent;
	type WeightToFee = IdentityFee<Balance>;
}

parameter_types! {
	pub const MinimumPeriod: u64 = SLOT_DURATION / 2;
}

impl pallet_timestamp::Config for Runtime {
	type MinimumPeriod = MinimumPeriod;
	/// A timestamp: milliseconds since the unix epoch.
	type Moment = Moment;
	type OnTimestampSet = Babe;
	type WeightInfo = pallet_timestamp::weights::SubstrateWeight<Runtime>;
}

parameter_types! {
	pub const UncleGenerations: BlockNumber = 5;
}

impl pallet_authorship::Config for Runtime {
	type EventHandler = (Staking, ImOnline);
	type FilterUncle = ();
	type FindAuthor = pallet_session::FindAccountFromAuthorIndex<Self, Babe>;
	type UncleGenerations = UncleGenerations;
}

impl_opaque_keys! {
	pub struct SessionKeys {
		pub babe: Babe,
		pub grandpa: Grandpa,
		pub im_online: ImOnline,
		pub authority_discovery: AuthorityDiscovery,
	}
}

impl pallet_session::Config for Runtime {
	type Keys = SessionKeys;
	type NextSessionRotation = Babe;
	type RuntimeEvent = RuntimeEvent;
	type SessionHandler = <SessionKeys as OpaqueKeys>::KeyTypeIdProviders;
	type SessionManager = pallet_session::historical::NoteHistoricalRoot<Self, Staking>;
	type ShouldEndSession = Babe;
	type ValidatorId = <Self as frame_system::Config>::AccountId;
	type ValidatorIdOf = pallet_staking::StashOf<Self>;
	type WeightInfo = pallet_session::weights::SubstrateWeight<Runtime>;
}

impl pallet_session::historical::Config for Runtime {
	type FullIdentification = pallet_staking::Exposure<AccountId, Balance>;
	type FullIdentificationOf = pallet_staking::ExposureOf<Runtime>;
}

pallet_staking_reward_curve::build! {
	const REWARD_CURVE: PiecewiseLinear<'static> = curve!(
		min_inflation: 0_025_000,
		max_inflation: 0_100_000,
		ideal_stake: 0_500_000,
		falloff: 0_050_000,
		max_piece_count: 40,
		test_precision: 0_005_000,
	);
}

parameter_types! {
	pub const SessionsPerEra: sp_staking::SessionIndex = 6;
	pub const BondingDuration: sp_staking::EraIndex = 112; // 28 days
	pub const SlashDeferDuration: sp_staking::EraIndex = 112 / 4; // 1/4 the bonding duration.
	pub const RewardCurve: &'static PiecewiseLinear<'static> = &REWARD_CURVE;
	pub const MaxNominatorRewardedPerValidator: u32 = 256;
	pub const OffendingValidatorsThreshold: Perbill = Perbill::from_percent(17);
	pub OffchainRepeat: BlockNumber = 5;
	pub HistoryDepth: u32 = 84;
}

pub struct StakingBenchmarkingConfig;
impl pallet_staking::BenchmarkingConfig for StakingBenchmarkingConfig {
	type MaxNominators = ConstU32<1000>;
	type MaxValidators = ConstU32<1000>;
}

impl pallet_staking::Config for Runtime {
	/// A super-majority of the council can cancel the slash.
	type AdminOrigin = EitherOfDiverse<
		EnsureRoot<AccountId>,
		pallet_collective::EnsureProportionAtLeast<AccountId, CouncilCollective, 3, 4>,
	>;
	type BenchmarkingConfig = StakingBenchmarkingConfig;
	type BondingDuration = BondingDuration;
	type Currency = Balances;
	type CurrencyBalance = Balance;
	type CurrencyToVote = U128CurrencyToVote;
	type ElectionProvider = ElectionProviderMultiPhase;
	type EraPayout = pallet_staking::ConvertCurve<RewardCurve>;
	type GenesisElectionProvider = onchain::OnChainExecution<OnChainSeqPhragmen>;
	type HistoryDepth = HistoryDepth;
	type MaxNominations = MaxNominations;
	type MaxNominatorRewardedPerValidator = MaxNominatorRewardedPerValidator;
	type MaxUnlockingChunks = ConstU32<32>;
	type NextNewSession = Session;
	type OffendingValidatorsThreshold = OffendingValidatorsThreshold;
	type OnStakerSlash = NominationPools;
	// send the slashed funds to the treasury.
	type Reward = ();
	type RewardRemainder = Treasury;
	type RuntimeEvent = RuntimeEvent;
	type SessionInterface = Self;
	// rewards are minted from the void
	type SessionsPerEra = SessionsPerEra;
	type Slash = Treasury;
	type SlashDeferDuration = SlashDeferDuration;
	// This a placeholder, to be introduced in the next PR as an instance of bags-list
	type TargetList = pallet_staking::UseValidatorsMap<Self>;
	type UnixTime = Timestamp;
	type VoterList = VoterList;
	type WeightInfo = pallet_staking::weights::SubstrateWeight<Runtime>;
}

parameter_types! {
	// phase durations. 1/4 of the last session for each.
	pub const SignedPhase: u32 = EPOCH_DURATION_IN_SLOTS / 4;
	pub const UnsignedPhase: u32 = EPOCH_DURATION_IN_SLOTS / 4;

	// signed config
	pub const SignedMaxSubmissions: u32 = 10;
	pub const SignedRewardBase: Balance = AVL;
	pub const SignedDepositBase: Balance = AVL;
	pub const SignedDepositByte: Balance = CENTS;

	pub BetterUnsignedThreshold: Perbill = Perbill::from_rational(1u32, 10_000);

	pub SolutionImprovementThreshold: Perbill = Perbill::from_rational(1u32, 10_000);

	// miner configs
	pub const MultiPhaseUnsignedPriority: TransactionPriority = StakingUnsignedPriority::get() - 1u64;
	pub MinerMaxWeight: Weight = RuntimeBlockWeights::get()
		.get(DispatchClass::Normal)
		.max_extrinsic.expect("Normal extrinsics have a weight limit configured; qed")
		.saturating_sub(BlockExecutionWeight::get());
	// Solution can occupy 90% of normal block size
	pub MinerMaxLength: u32 = Perbill::from_rational(9u32, 10) *
		*RuntimeBlockLength::get()
		.max
		.get(DispatchClass::Normal);

	// BagsList allows a practically unbounded count of nominators to participate in NPoS elections.
	// To ensure we respect memory limits when using the BagsList this must be set to a number of
	// voters we know can fit into a single vec allocation.
	pub const VoterSnapshotPerBlock: u32 = 10_000;
}

frame_election_provider_support::generate_solution_type!(
	#[compact]
	pub struct NposSolution16::<
		VoterIndex = u32,
		TargetIndex = u16,
		Accuracy = sp_runtime::PerU16,
		MaxVoters = MaxElectingVoters,
	>(16)
);

parameter_types! {
	pub MaxNominations: u32 = <NposSolution16 as frame_election_provider_support::NposSolution>::LIMIT as u32;
	pub MaxElectingVoters: u32 = 40_000;
	pub MaxElectableTargets: u16 = 10_000;
	// OnChain values are lower.
	pub MaxOnChainElectingVoters: u32 = 5000;
	pub MaxOnChainElectableTargets: u16 = 1250;
	// The maximum winners that can be elected by the Election pallet which is equivalent to the
	// maximum active validators the staking pallet can have.
	pub MaxActiveValidators: u32 = 1000;
}

/// The numbers configured here could always be more than the the maximum limits of staking pallet
/// to ensure election snapshot will not run out of memory. For now, we set them to smaller values
/// since the staking is bounded and the weight pipeline takes hours for this single pallet.
pub struct ElectionProviderBenchmarkConfig;
impl pallet_election_provider_multi_phase::BenchmarkingConfig for ElectionProviderBenchmarkConfig {
	const ACTIVE_VOTERS: [u32; 2] = [500, 800];
	const DESIRED_TARGETS: [u32; 2] = [200, 400];
	const MAXIMUM_TARGETS: u32 = 300;
	const MINER_MAXIMUM_VOTERS: u32 = 1000;
	const SNAPSHOT_MAXIMUM_VOTERS: u32 = 1000;
	const TARGETS: [u32; 2] = [500, 1000];
	const VOTERS: [u32; 2] = [1000, 2000];
}

/// Maximum number of iterations for balancing that will be executed in the embedded OCW
/// miner of election provider multi phase.
pub const MINER_MAX_ITERATIONS: u32 = 10;

/// A source of random balance for NposSolver, which is meant to be run by the OCW election miner.
pub struct OffchainRandomBalancing;
impl Get<Option<BalancingConfig>> for OffchainRandomBalancing {
	fn get() -> Option<BalancingConfig> {
		use sp_runtime::traits::TrailingZeroInput;
		let iterations = match MINER_MAX_ITERATIONS {
			0 => 0,
			max => {
				let seed = sp_io::offchain::random_seed();
				let random = <u32>::decode(&mut TrailingZeroInput::new(&seed))
					.expect("input is padded with zeroes; qed")
					% max.saturating_add(1);
				random as usize
			},
		};

		let config = BalancingConfig {
			iterations,
			tolerance: 0,
		};
		Some(config)
	}
}

pub struct OnChainSeqPhragmen;
impl onchain::Config for OnChainSeqPhragmen {
	type DataProvider = <Runtime as pallet_election_provider_multi_phase::Config>::DataProvider;
	type MaxWinners = <Runtime as pallet_election_provider_multi_phase::Config>::MaxWinners;
	type Solver = SequentialPhragmen<
		AccountId,
		pallet_election_provider_multi_phase::SolutionAccuracyOf<Runtime>,
	>;
	type System = Runtime;
	type TargetsBound = MaxOnChainElectableTargets;
	type VotersBound = MaxOnChainElectingVoters;
	type WeightInfo = frame_election_provider_support::weights::SubstrateWeight<Runtime>;
}

impl pallet_election_provider_multi_phase::MinerConfig for Runtime {
	type AccountId = AccountId;
	type MaxLength = MinerMaxLength;
	type MaxVotesPerVoter =
	<<Self as pallet_election_provider_multi_phase::Config>::DataProvider as ElectionDataProvider>::MaxVotesPerVoter;
	type MaxWeight = MinerMaxWeight;
	type Solution = NposSolution16;

	// The unsigned submissions have to respect the weight of the submit_unsigned call, thus their
	// weight estimate function is wired to this call's weight.
	fn solution_weight(v: u32, t: u32, a: u32, d: u32) -> Weight {
		<
			<Self as pallet_election_provider_multi_phase::Config>::WeightInfo
			as
			pallet_election_provider_multi_phase::WeightInfo
		>::submit_unsigned(v, t, a, d)
	}
}

impl pallet_election_provider_multi_phase::Config for Runtime {
	type BenchmarkingConfig = ElectionProviderBenchmarkConfig;
	type BetterSignedThreshold = ();
	type BetterUnsignedThreshold = BetterUnsignedThreshold;
	type Currency = Balances;
	// nothing to do upon rewards
	type DataProvider = Staking;
	type EstimateCallFee = TransactionPayment;
	type Fallback = onchain::OnChainExecution<OnChainSeqPhragmen>;
	type ForceOrigin = EnsureRootOrHalfCouncil;
	type GovernanceFallback = onchain::OnChainExecution<OnChainSeqPhragmen>;
	type MaxElectableTargets = MaxElectableTargets;
	type MaxElectingVoters = MaxElectingVoters;
	type MaxWinners = MaxActiveValidators;
	type MinerConfig = Self;
	type MinerTxPriority = MultiPhaseUnsignedPriority;
	type OffchainRepeat = OffchainRepeat;
	// burn slashes
	type RewardHandler = ();
	type RuntimeEvent = RuntimeEvent;
	type SignedDepositBase = SignedDepositBase;
	type SignedDepositByte = SignedDepositByte;
	type SignedDepositWeight = ();
	type SignedMaxRefunds = ConstU32<3>;
	type SignedMaxSubmissions = SignedMaxSubmissions;
	type SignedMaxWeight = MinerMaxWeight;
	type SignedPhase = SignedPhase;
	type SignedRewardBase = SignedRewardBase;
	type SlashHandler = ();
	type Solver = SequentialPhragmen<AccountId, SolutionAccuracyOf<Self>, OffchainRandomBalancing>;
	type UnsignedPhase = UnsignedPhase;
	type WeightInfo = pallet_election_provider_multi_phase::weights::SubstrateWeight<Self>;
}

parameter_types! {
	pub const BagThresholds: &'static [u64] = &voter_bags::THRESHOLDS;
}

type VoterBagsListInstance = pallet_bags_list::Instance1;
impl pallet_bags_list::Config<VoterBagsListInstance> for Runtime {
	type BagThresholds = BagThresholds;
	type RuntimeEvent = RuntimeEvent;
	type Score = VoteWeight;
	/// The voter bags-list is loosely kept up to date, and the real source of truth for the score
	/// of each node is the staking pallet.
	type ScoreProvider = Staking;
	type WeightInfo = pallet_bags_list::weights::SubstrateWeight<Runtime>;
}

parameter_types! {
	pub const PostUnbondPoolsWindow: u32 = 4;
	pub const NominationPoolsPalletId: PalletId = PalletId(*b"py/nopls");
	pub const MaxPointsToBalance: u8 = 10;
}

use sp_runtime::traits::Convert;
pub struct BalanceToU256;
impl Convert<Balance, sp_core::U256> for BalanceToU256 {
	fn convert(balance: Balance) -> sp_core::U256 { sp_core::U256::from(balance) }
}
pub struct U256ToBalance;
impl Convert<sp_core::U256, Balance> for U256ToBalance {
	fn convert(n: sp_core::U256) -> Balance { n.try_into().unwrap_or(Balance::max_value()) }
}

impl pallet_nomination_pools::Config for Runtime {
	type BalanceToU256 = BalanceToU256;
	type Currency = Balances;
	type MaxMetadataLen = ConstU32<256>;
	type MaxPointsToBalance = MaxPointsToBalance;
	type MaxUnbonding = ConstU32<8>;
	type PalletId = NominationPoolsPalletId;
	type PostUnbondingPoolsWindow = PostUnbondPoolsWindow;
	type RewardCounter = FixedU128;
	type RuntimeEvent = RuntimeEvent;
	type Staking = Staking;
	type U256ToBalance = U256ToBalance;
	type WeightInfo = ();
}

parameter_types! {
	pub const LaunchPeriod: BlockNumber = 28  * 60 * MINUTES;
	pub const VotingPeriod: BlockNumber = 28  * 60 * MINUTES;
	pub const FastTrackVotingPeriod: BlockNumber = 3 * 60 * MINUTES;
	pub const MinimumDeposit: Balance = 100 * AVL;
	pub const EnactmentPeriod: BlockNumber = 30 * 60 * MINUTES;
	pub const CooloffPeriod: BlockNumber = 28 * 60 * MINUTES;
	pub const MaxVotes: u32 = 100;
	pub const MaxProposals: u32 = 100;
}

impl pallet_democracy::Config for Runtime {
	type BlacklistOrigin = EnsureRoot<AccountId>;
	// To cancel a proposal before it has been passed, the technical committee must be unanimous or
	// Root must agree.
	type CancelProposalOrigin = EitherOfDiverse<
		EnsureRoot<AccountId>,
		pallet_collective::EnsureProportionAtLeast<AccountId, TechnicalCollective, 1, 1>,
	>;
	// To cancel a proposal which has been passed, 2/3 of the council must agree to it.
	type CancellationOrigin =
		pallet_collective::EnsureProportionAtLeast<AccountId, CouncilCollective, 2, 3>;
	type CooloffPeriod = CooloffPeriod;
	type Currency = Balances;
	type EnactmentPeriod = EnactmentPeriod;
	/// A unanimous council can have the next scheduled referendum be a straight default-carries
	/// (NTB) vote.
	type ExternalDefaultOrigin =
		pallet_collective::EnsureProportionAtLeast<AccountId, CouncilCollective, 1, 1>;
	/// A super-majority can have the next scheduled referendum be a straight majority-carries vote.
	type ExternalMajorityOrigin =
		pallet_collective::EnsureProportionAtLeast<AccountId, CouncilCollective, 3, 4>;
	/// A straight majority of the council can decide what their next motion is.
	type ExternalOrigin =
		pallet_collective::EnsureProportionAtLeast<AccountId, CouncilCollective, 1, 2>;
	/// Two thirds of the technical committee can have an ExternalMajority/ExternalDefault vote
	/// be tabled immediately and with a shorter voting/enactment period.
	type FastTrackOrigin =
		pallet_collective::EnsureProportionAtLeast<AccountId, TechnicalCollective, 2, 3>;
	type FastTrackVotingPeriod = FastTrackVotingPeriod;
	type InstantAllowed = frame_support::traits::ConstBool<true>;
	type InstantOrigin =
		pallet_collective::EnsureProportionAtLeast<AccountId, TechnicalCollective, 1, 1>;
	type LaunchPeriod = LaunchPeriod;
	type MaxBlacklisted = ConstU32<100>;
	type MaxDeposits = ConstU32<100>;
	type MaxProposals = MaxProposals;
	type MaxVotes = ConstU32<100>;
	// Same as EnactmentPeriod
	type MinimumDeposit = MinimumDeposit;
	type PalletsOrigin = OriginCaller;
	type Preimages = Preimage;
	type RuntimeEvent = RuntimeEvent;
	type Scheduler = Scheduler;
	type Slash = Treasury;
	// Any single technical committee member may veto a coming council proposal, however they can
	// only do it once and it lasts only for the cool-off period.
	type VetoOrigin = pallet_collective::EnsureMember<AccountId, TechnicalCollective>;
	type VoteLockingPeriod = EnactmentPeriod;
	type VotingPeriod = VotingPeriod;
	type WeightInfo = pallet_democracy::weights::SubstrateWeight<Runtime>;
}

parameter_types! {
	pub const CouncilMotionDuration: BlockNumber = 3 * DAYS;
	pub const CouncilMaxProposals: u32 = 100;
	pub const CouncilMaxMembers: u32 = 100;
}

type CouncilCollective = pallet_collective::Instance1;
impl pallet_collective::Config<CouncilCollective> for Runtime {
	type DefaultVote = pallet_collective::PrimeDefaultVote;
	type MaxMembers = CouncilMaxMembers;
	type MaxProposals = CouncilMaxProposals;
	type MotionDuration = CouncilMotionDuration;
	type Proposal = RuntimeCall;
	type RuntimeEvent = RuntimeEvent;
	type RuntimeOrigin = RuntimeOrigin;
	type WeightInfo = pallet_collective::weights::SubstrateWeight<Runtime>;
}

parameter_types! {
	pub const CandidacyBond: Balance = 10 * AVL;
	// 1 storage item created, key size is 32 bytes, value size is 16+16.
	pub const VotingBondBase: Balance = deposit(1, 64);
	// additional data per vote is 32 bytes (account id).
	pub const VotingBondFactor: Balance = deposit(0, 32);
	pub const TermDuration: BlockNumber = 7 * DAYS;
	pub const DesiredMembers: u32 = 13;
	pub const DesiredRunnersUp: u32 = 7;
	pub const MaxVoters: u32 = 10 * 1000;
	pub const MaxCandidates: u32 = 1000;
	pub const ElectionsPhragmenPalletId: LockIdentifier = *b"phrelect";
}

// Make sure that there are no more than `MaxMembers` members elected via elections-phragmen.
const_assert!(DesiredMembers::get() <= CouncilMaxMembers::get());

impl pallet_elections_phragmen::Config for Runtime {
	type CandidacyBond = CandidacyBond;
	type ChangeMembers = Council;
	type Currency = Balances;
	type CurrencyToVote = U128CurrencyToVote;
	type DesiredMembers = DesiredMembers;
	type DesiredRunnersUp = DesiredRunnersUp;
	// NOTE: this implies that council's genesis members cannot be set directly and must come from
	// this module.
	type InitializeMembers = Council;
	type KickedMember = Treasury;
	type LoserCandidate = Treasury;
	type MaxCandidates = MaxCandidates;
	type MaxVoters = MaxVoters;
	type PalletId = ElectionsPhragmenPalletId;
	type RuntimeEvent = RuntimeEvent;
	type TermDuration = TermDuration;
	type VotingBondBase = VotingBondBase;
	type VotingBondFactor = VotingBondFactor;
	type WeightInfo = pallet_elections_phragmen::weights::SubstrateWeight<Runtime>;
}

parameter_types! {
	pub const TechnicalMotionDuration: BlockNumber = 5 * DAYS;
	pub const TechnicalMaxProposals: u32 = 100;
	pub const TechnicalMaxMembers: u32 = 100;
}

type TechnicalCollective = pallet_collective::Instance2;
impl pallet_collective::Config<TechnicalCollective> for Runtime {
	type DefaultVote = pallet_collective::PrimeDefaultVote;
	type MaxMembers = TechnicalMaxMembers;
	type MaxProposals = TechnicalMaxProposals;
	type MotionDuration = TechnicalMotionDuration;
	type Proposal = RuntimeCall;
	type RuntimeEvent = RuntimeEvent;
	type RuntimeOrigin = RuntimeOrigin;
	type WeightInfo = pallet_collective::weights::SubstrateWeight<Runtime>;
}

type EnsureRootOrHalfCouncil = EitherOfDiverse<
	EnsureRoot<AccountId>,
	pallet_collective::EnsureProportionMoreThan<AccountId, CouncilCollective, 1, 2>,
>;
impl pallet_membership::Config<pallet_membership::Instance1> for Runtime {
	type AddOrigin = EnsureRootOrHalfCouncil;
	type MaxMembers = TechnicalMaxMembers;
	type MembershipChanged = TechnicalCommittee;
	type MembershipInitialized = TechnicalCommittee;
	type PrimeOrigin = EnsureRootOrHalfCouncil;
	type RemoveOrigin = EnsureRootOrHalfCouncil;
	type ResetOrigin = EnsureRootOrHalfCouncil;
	type RuntimeEvent = RuntimeEvent;
	type SwapOrigin = EnsureRootOrHalfCouncil;
	type WeightInfo = pallet_membership::weights::SubstrateWeight<Runtime>;
}

parameter_types! {
	pub const ProposalBond: Permill = Permill::from_percent(5);
	pub const ProposalBondMinimum: Balance = AVL;
	pub const SpendPeriod: BlockNumber = DAYS;
	pub const Burn: Permill = Permill::from_percent(50);
	pub const TipCountdown: BlockNumber = DAYS;
	pub const TipFindersFee: Percent = Percent::from_percent(20);
	pub const TipReportDepositBase: Balance = AVL;
	pub const DataDepositPerByte: Balance = CENTS;
	pub const TreasuryPalletId: PalletId = PalletId(*b"py/trsry");
	pub const MaximumReasonLength: u32 = 16384;
	pub const MaxApprovals: u32 = 100;
}

impl pallet_treasury::Config for Runtime {
	type ApproveOrigin = EitherOfDiverse<
		EnsureRoot<AccountId>,
		pallet_collective::EnsureProportionAtLeast<AccountId, CouncilCollective, 3, 5>,
	>;
	type Burn = Burn;
	type BurnDestination = ();
	type Currency = Balances;
	type MaxApprovals = MaxApprovals;
	type OnSlash = Treasury;
	type PalletId = TreasuryPalletId;
	type ProposalBond = ProposalBond;
	type ProposalBondMaximum = ();
	type ProposalBondMinimum = ProposalBondMinimum;
	type RejectOrigin = EitherOfDiverse<
		EnsureRoot<AccountId>,
		pallet_collective::EnsureProportionMoreThan<AccountId, CouncilCollective, 1, 2>,
	>;
	type RuntimeEvent = RuntimeEvent;
	type SpendFunds = Bounties;
	type SpendOrigin = frame_support::traits::NeverEnsureOrigin<u128>;
	type SpendPeriod = SpendPeriod;
	type WeightInfo = pallet_treasury::weights::SubstrateWeight<Runtime>;
}

parameter_types! {
	pub const BountyValueMinimum: Balance = 5 * AVL;
	pub const BountyDepositBase: Balance = AVL;
	pub const CuratorDepositMultiplier: Permill = Permill::from_percent(50);
	pub const CuratorDepositMin: Balance = 1 * AVL;
	pub const CuratorDepositMax: Balance = 100 * AVL;
	pub const BountyDepositPayoutDelay: BlockNumber = DAYS;
	pub const BountyUpdatePeriod: BlockNumber = 14 * DAYS;
}

impl pallet_bounties::Config for Runtime {
	type BountyDepositBase = BountyDepositBase;
	type BountyDepositPayoutDelay = BountyDepositPayoutDelay;
	type BountyUpdatePeriod = BountyUpdatePeriod;
	type BountyValueMinimum = BountyValueMinimum;
	type ChildBountyManager = ();
	type CuratorDepositMax = CuratorDepositMax;
	type CuratorDepositMin = CuratorDepositMin;
	type CuratorDepositMultiplier = CuratorDepositMultiplier;
	type DataDepositPerByte = DataDepositPerByte;
	type MaximumReasonLength = MaximumReasonLength;
	type RuntimeEvent = RuntimeEvent;
	type WeightInfo = pallet_bounties::weights::SubstrateWeight<Runtime>;
}

parameter_types! {
	pub const ChildBountyValueMinimum: Balance = 1 * AVL;
}

impl pallet_tips::Config for Runtime {
	type DataDepositPerByte = DataDepositPerByte;
	type MaximumReasonLength = MaximumReasonLength;
	type RuntimeEvent = RuntimeEvent;
	type TipCountdown = TipCountdown;
	type TipFindersFee = TipFindersFee;
	type TipReportDepositBase = TipReportDepositBase;
	type Tippers = Elections;
	type WeightInfo = pallet_tips::weights::SubstrateWeight<Runtime>;
}

impl pallet_sudo::Config for Runtime {
	type RuntimeCall = RuntimeCall;
	type RuntimeEvent = RuntimeEvent;
}

parameter_types! {
	pub const ImOnlineUnsignedPriority: TransactionPriority = TransactionPriority::max_value();
	/// We prioritize im-online heartbeats over election solution submission.
	pub const StakingUnsignedPriority: TransactionPriority = TransactionPriority::max_value() / 2;
	pub const MaxAuthorities: u32 = 100;
	pub const MaxKeys: u32 = 10_000;
	pub const MaxPeerInHeartbeats: u32 = 10_000;
	pub const MaxPeerDataEncodingSize: u32 = 1_000;
}

impl<LocalCall> frame_system::offchain::CreateSignedTransaction<LocalCall> for Runtime
where
	RuntimeCall: From<LocalCall>,
{
	fn create_transaction<C: frame_system::offchain::AppCrypto<Self::Public, Self::Signature>>(
		call: RuntimeCall,
		public: <Signature as traits::Verify>::Signer,
		account: AccountId,
		nonce: Index,
	) -> Option<(
		RuntimeCall,
		<UncheckedExtrinsic as traits::Extrinsic>::SignaturePayload,
	)> {
		use codec::Encode;
		use sp_runtime::{traits::StaticLookup, SaturatedConversion as _};

		let tip = 0;
		// take the biggest period possible.
		let period = BlockHashCount::get()
			.checked_next_power_of_two()
			.map(|c| c / 2)
			.unwrap_or(2) as u64;
		let current_block = System::block_number()
			.saturated_into::<u64>()
			// The `System::block_number` is initialized with `n+1`,
			// so the actual block number is `n`.
			.saturating_sub(1);
		let era = Era::mortal(period, current_block);
		let extra = (
			frame_system::CheckNonZeroSender::<Runtime>::new(),
			frame_system::CheckSpecVersion::<Runtime>::new(),
			frame_system::CheckTxVersion::<Runtime>::new(),
			frame_system::CheckGenesis::<Runtime>::new(),
			frame_system::CheckEra::<Runtime>::from(era),
			frame_system::CheckNonce::<Runtime>::from(nonce),
			frame_system::CheckWeight::<Runtime>::new(),
			pallet_transaction_payment::ChargeTransactionPayment::<Runtime>::from(tip),
			da_control::CheckAppId::<Runtime>::from(AppId(0)),
		);
		let raw_payload = SignedPayload::new(call, extra)
			.map_err(|e| {
				log::warn!("Unable to create signed payload: {:?}", e);
			})
			.ok()?;
		let signature = raw_payload.using_encoded(|payload| C::sign(payload, public))?;
		let address = Indices::unlookup(account);
		let (call, extra, _) = raw_payload.deconstruct();
		Some((call, (address, signature, extra)))
	}
}

impl frame_system::offchain::SigningTypes for Runtime {
	type Public = <Signature as traits::Verify>::Signer;
	type Signature = Signature;
}

impl<C> frame_system::offchain::SendTransactionTypes<C> for Runtime
where
	RuntimeCall: From<C>,
{
	type Extrinsic = UncheckedExtrinsic;
	type OverarchingCall = RuntimeCall;
}

impl pallet_im_online::Config for Runtime {
	type AuthorityId = ImOnlineId;
	type MaxKeys = MaxKeys;
	type MaxPeerDataEncodingSize = MaxPeerDataEncodingSize;
	type MaxPeerInHeartbeats = MaxPeerInHeartbeats;
	type NextSessionRotation = Babe;
	type ReportUnresponsiveness = Offences;
	type RuntimeEvent = RuntimeEvent;
	type UnsignedPriority = ImOnlineUnsignedPriority;
	type ValidatorSet = Historical;
	type WeightInfo = pallet_im_online::weights::SubstrateWeight<Runtime>;
}

impl pallet_offences::Config for Runtime {
	type IdentificationTuple = pallet_session::historical::IdentificationTuple<Self>;
	type OnOffenceHandler = Staking;
	type RuntimeEvent = RuntimeEvent;
}

<<<<<<< HEAD
parameter_types! {
	pub const ElectionsPhragmenPalletId: LockIdentifier = *b"phrelect";
	pub const CandidacyBond: Balance = 10 * AVL;
	pub const VotingBondBase: Balance = deposit(1, 64);
	// additional data per vote is 32 bytes (account id).
	pub const VotingBondFactor: Balance = deposit(0, 32);

	pub const TermDuration: BlockNumber = DAYS;
	pub const DesiredMembers: u32 = 4;
	pub const DesiredRunnersUp: u32 = 2;
	pub OffencesWeightSoftLimit: Weight = Perbill::from_percent(60) * MaximumBlockWeight::get();
}

// Make sure that there are no more than `MaxMembers` members elected via elections-phragmen.
const_assert!(DesiredMembers::get() <= CouncilMaxMembers::get());

impl pallet_bounties::Config for Runtime {
	type BountyCuratorDeposit = BountyCuratorDeposit;
	type BountyDepositBase = BountyDepositBase;
	type BountyDepositPayoutDelay = BountyDepositPayoutDelay;
	type BountyUpdatePeriod = BountyUpdatePeriod;
	type BountyValueMinimum = BountyValueMinimum;
	type DataDepositPerByte = DataDepositPerByte;
	type Event = Event;
	type MaximumReasonLength = MaximumReasonLength;
	type WeightInfo = pallet_bounties::weights::SubstrateWeight<Runtime>;
=======
impl pallet_authority_discovery::Config for Runtime {
	type MaxAuthorities = MaxAuthorities;
}

impl pallet_grandpa::Config for Runtime {
	type HandleEquivocation = pallet_grandpa::EquivocationHandler<
		Self::KeyOwnerIdentification,
		Offences,
		ReportLongevity,
	>;
	type KeyOwnerIdentification = <Self::KeyOwnerProofSystem as KeyOwnerProofSystem<(
		KeyTypeId,
		GrandpaId,
	)>>::IdentificationTuple;
	type KeyOwnerProof =
		<Self::KeyOwnerProofSystem as KeyOwnerProofSystem<(KeyTypeId, GrandpaId)>>::Proof;
	type KeyOwnerProofSystem = Historical;
	type MaxAuthorities = MaxAuthorities;
	type RuntimeEvent = RuntimeEvent;
	type WeightInfo = ();
>>>>>>> d3e552ee
}

impl pallet_mmr::Config for Runtime {
	type Hash = <Runtime as frame_system::Config>::Hash;
	type Hashing = <Runtime as frame_system::Config>::Hashing;
	type LeafData = pallet_mmr::ParentNumberAndHash<Self>;
	type OnNewRoot = ();
	type WeightInfo = ();

	const INDEXING_PREFIX: &'static [u8] = b"mmr";
}

parameter_types! {
	pub const MaxAppKeyLength :u32 = 64;
	pub const MaxAppDataLength :u32 = 16 * 1024; // 16 Kb
	pub const MinBlockRows: BlockLengthRows = BlockLengthRows(32);
	pub const MaxBlockRows: BlockLengthRows = BlockLengthRows(1024);
	pub const MinBlockCols: BlockLengthColumns = BlockLengthColumns(32);
	pub const MaxBlockCols: BlockLengthColumns = kate::config::MAX_BLOCK_COLUMNS;

}

impl da_control::Config for Runtime {
	type BlockLenProposalId = u32;
	type MaxAppDataLength = MaxAppDataLength;
	type MaxAppKeyLength = MaxAppKeyLength;
	type MaxBlockCols = MaxBlockCols;
	type MaxBlockRows = MaxBlockRows;
	type MinBlockCols = MinBlockCols;
	type MinBlockRows = MinBlockRows;
	type RuntimeEvent = RuntimeEvent;
	type WeightInfo = da_control::weights::SubstrateWeight<Runtime>;
}

<<<<<<< HEAD
impl updater_manager::Config for Runtime {
	type Event = Event;
=======
impl nomad_updater_manager::Config for Runtime {
	type RuntimeEvent = RuntimeEvent;
>>>>>>> d3e552ee
}

parameter_types! {
	pub const MaxMessageBodyBytes: u32 = 2048;
}

impl nomad_home::Config for Runtime {
<<<<<<< HEAD
	type Event = Event;
	type MaxMessageBodyBytes = MaxMessageBodyBytes;
=======
	type MaxMessageBodyBytes = MaxMessageBodyBytes;
	type RuntimeEvent = RuntimeEvent;
>>>>>>> d3e552ee
	type WeightInfo = nomad_home::weights::SubstrateWeight<Runtime>;
}

parameter_types! {
	pub const DABridgePalletId: H256 = H256::repeat_byte(1);
}

impl da_bridge::Config for Runtime {
	type DABridgePalletId = DABridgePalletId;
<<<<<<< HEAD
	type Event = Event;
=======
	type RuntimeEvent = RuntimeEvent;
>>>>>>> d3e552ee
	type WeightInfo = da_bridge::weights::SubstrateWeight<Runtime>;
}

// TODO @miguel Aline this with previous order and ID to keep the compatibility.
// Create the runtime by composing the FRAME pallets that were previously configured.
construct_runtime!(
	pub enum Runtime where
		Block = Block,
		NodeBlock = NodeBlock,
		UncheckedExtrinsic = UncheckedExtrinsic
	{
		System: frame_system = 0,
		Utility: pallet_utility = 1,
		Babe: pallet_babe = 2,
		Timestamp: pallet_timestamp = 3,
		Authorship: pallet_authorship = 4,
		Indices: pallet_indices = 5,
		Balances: pallet_balances = 6,
		TransactionPayment: pallet_transaction_payment = 7,

		ElectionProviderMultiPhase: pallet_election_provider_multi_phase = 9,
		Staking: pallet_staking = 10,
		Session: pallet_session = 11,
		Democracy: pallet_democracy = 12,
		Council: pallet_collective::<Instance1> = 13,
		TechnicalCommittee: pallet_collective::<Instance2> = 14,
		Elections: pallet_elections_phragmen = 15,
		TechnicalMembership: pallet_membership::<Instance1> = 16,
		Grandpa: pallet_grandpa = 17,
		Treasury: pallet_treasury = 18,

		Sudo: pallet_sudo = 19,
		ImOnline: pallet_im_online = 20,
		AuthorityDiscovery: pallet_authority_discovery = 21,
		Offences: pallet_offences = 22,
		Historical: pallet_session_historical = 23,

		Scheduler: pallet_scheduler = 24,
		Bounties: pallet_bounties = 25,
		Tips: pallet_tips = 26,
		Mmr: pallet_mmr = 27,
<<<<<<< HEAD
		BagsList: pallet_bags_list = 28,
=======
		// BagsList: pallet_bags_list = 28,
>>>>>>> d3e552ee

		// DA module
		DataAvailability: da_control = 29,

		// Nomad
<<<<<<< HEAD
		UpdaterManager: updater_manager = 30,
		NomadHome: nomad_home = 31,
		DABridge: da_bridge = 32,
=======
		UpdaterManager: nomad_updater_manager = 30,
		NomadHome: nomad_home = 31,
		DABridge: da_bridge = 32,

		// More from upgrade to v0.9.33
		Preimage: pallet_preimage = 33,
		Multisig: pallet_multisig = 34,
		VoterList: pallet_bags_list::<Instance1> = 35,
		NominationPools: pallet_nomination_pools = 36,
>>>>>>> d3e552ee
	}
);

/// MMR helper types.
mod mmr {
	pub use pallet_mmr::primitives::*;

	use super::Runtime;

	pub type Leaf = <<Runtime as pallet_mmr::Config>::LeafData as LeafDataProvider>::LeafData;
	pub type Hash = <Runtime as pallet_mmr::Config>::Hash;
	pub type Hashing = <Runtime as pallet_mmr::Config>::Hashing;
}

#[cfg(feature = "runtime-benchmarks")]
#[macro_use]
extern crate frame_benchmarking;

#[cfg(feature = "runtime-benchmarks")]
mod benches {
	define_benchmarks!(
		[frame_benchmarking, BaselineBench::<Runtime>]
		[frame_system, SystemBench::<Runtime>]
		[da_control, DataAvailability]
		[nomad_home, NomadHome]
		[da_bridge, DABridge]
	);
}

impl_runtime_apis! {
	impl sp_api::Core<Block> for Runtime {
		fn version() -> RuntimeVersion {
			VERSION
		}

		fn execute_block(block: Block) {
			Executive::execute_block(block);
		}

		fn initialize_block(header: &<Block as BlockT>::Header) {
			Executive::initialize_block(header)
		}
	}

	impl sp_api::Metadata<Block> for Runtime {
		fn metadata() -> OpaqueMetadata {
			OpaqueMetadata::new(Runtime::metadata().into())
		}
	}

	impl sp_block_builder::BlockBuilder<Block> for Runtime {
		fn apply_extrinsic(extrinsic: <Block as BlockT>::Extrinsic) -> ApplyExtrinsicResult {
			Executive::apply_extrinsic(extrinsic)
		}

		fn finalize_block() -> <Block as BlockT>::Header {
			Executive::finalize_block()
		}

		fn inherent_extrinsics(data: InherentData) -> Vec<<Block as BlockT>::Extrinsic> {
			data.create_extrinsics()
		}

		fn check_inherents(block: Block, data: InherentData) -> CheckInherentsResult {
			data.check_extrinsics(&block)
		}
	}

	impl sp_transaction_pool::runtime_api::TaggedTransactionQueue<Block> for Runtime {
		fn validate_transaction(
			source: TransactionSource,
			tx: <Block as BlockT>::Extrinsic,
			block_hash: <Block as BlockT>::Hash,
		) -> TransactionValidity {
			Executive::validate_transaction(source, tx, block_hash)
		}
	}

	impl sp_offchain::OffchainWorkerApi<Block> for Runtime {
		fn offchain_worker(header: &<Block as BlockT>::Header) {
			Executive::offchain_worker(header)
		}
	}

	impl fg_primitives::GrandpaApi<Block> for Runtime {
		fn grandpa_authorities() -> GrandpaAuthorityList {
			Grandpa::grandpa_authorities()
		}

		fn current_set_id() -> fg_primitives::SetId {
			Grandpa::current_set_id()
		}

		fn submit_report_equivocation_unsigned_extrinsic(
			equivocation_proof: fg_primitives::EquivocationProof<
				<Block as BlockT>::Hash,
				NumberFor<Block>,
			>,
			key_owner_proof: fg_primitives::OpaqueKeyOwnershipProof,
		) -> Option<()> {
			let key_owner_proof = key_owner_proof.decode()?;

			Grandpa::submit_unsigned_equivocation_report(
				equivocation_proof,
				key_owner_proof,
			)
		}

		fn generate_key_ownership_proof(
			_set_id: fg_primitives::SetId,
			authority_id: GrandpaId,
		) -> Option<fg_primitives::OpaqueKeyOwnershipProof> {
			use codec::Encode;

			Historical::prove((fg_primitives::KEY_TYPE, authority_id))
				.map(|p| p.encode())
				.map(fg_primitives::OpaqueKeyOwnershipProof::new)
		}
	}

	impl sp_consensus_babe::BabeApi<Block> for Runtime {
		fn configuration() -> sp_consensus_babe::BabeConfiguration {
			let epoch_config = Babe::epoch_config().unwrap_or(BABE_GENESIS_EPOCH_CONFIG);
			sp_consensus_babe::BabeConfiguration {
				slot_duration: Babe::slot_duration(),
				epoch_length: EpochDuration::get() as u64,
<<<<<<< HEAD
				c: BABE_GENESIS_EPOCH_CONFIG.c,
				genesis_authorities: Babe::authorities().to_vec(),
=======
				c: epoch_config.c,
				authorities: Babe::authorities().to_vec(),
>>>>>>> d3e552ee
				randomness: Babe::randomness(),
				allowed_slots: epoch_config.allowed_slots,
			}
		}

		fn current_epoch_start() -> sp_consensus_babe::Slot {
			Babe::current_epoch_start()
		}

		fn current_epoch() -> sp_consensus_babe::Epoch {
			Babe::current_epoch()
		}

		fn next_epoch() -> sp_consensus_babe::Epoch {
			Babe::next_epoch()
		}

		fn generate_key_ownership_proof(
			_slot: sp_consensus_babe::Slot,
			authority_id: sp_consensus_babe::AuthorityId,
		) -> Option<sp_consensus_babe::OpaqueKeyOwnershipProof> {
			use codec::Encode;

			Historical::prove((sp_consensus_babe::KEY_TYPE, authority_id))
				.map(|p| p.encode())
				.map(sp_consensus_babe::OpaqueKeyOwnershipProof::new)
		}

		fn submit_report_equivocation_unsigned_extrinsic(
			equivocation_proof: sp_consensus_babe::EquivocationProof<<Block as BlockT>::Header>,
			key_owner_proof: sp_consensus_babe::OpaqueKeyOwnershipProof,
		) -> Option<()> {
			let key_owner_proof = key_owner_proof.decode()?;

			Babe::submit_unsigned_equivocation_report(
				equivocation_proof,
				key_owner_proof,
			)
		}
	}

	impl sp_authority_discovery::AuthorityDiscoveryApi<Block> for Runtime {
		fn authorities() -> Vec<AuthorityDiscoveryId> {
			AuthorityDiscovery::authorities()
		}
	}

	impl frame_system_rpc_runtime_api::AccountNonceApi<Block, AccountId, Index> for Runtime {
		fn account_nonce(account: AccountId) -> Index {
			System::account_nonce(account)
		}
	}


	impl pallet_transaction_payment_rpc_runtime_api::TransactionPaymentApi<
		Block,
		Balance,
	> for Runtime {
		fn query_info(uxt: <Block as BlockT>::Extrinsic, len: u32) -> RuntimeDispatchInfo<Balance> {
			TransactionPayment::query_info(uxt, len)
		}
		fn query_fee_details(uxt: <Block as BlockT>::Extrinsic, len: u32) -> FeeDetails<Balance> {
			TransactionPayment::query_fee_details(uxt, len)
		}
	}

	impl pallet_transaction_payment_rpc_runtime_api::TransactionPaymentCallApi<Block, Balance, RuntimeCall>
		for Runtime
	{
		fn query_call_info(call: RuntimeCall, len: u32) -> RuntimeDispatchInfo<Balance> {
			TransactionPayment::query_call_info(call, len)
		}
		fn query_call_fee_details(call: RuntimeCall, len: u32) -> FeeDetails<Balance> {
			TransactionPayment::query_call_fee_details(call, len)
		}
	}

	impl pallet_mmr::primitives::MmrApi<
		Block,
		mmr::Hash,
		BlockNumber,
	> for Runtime {
		fn mmr_root() -> Result<mmr::Hash, mmr::Error> {
			Ok(Mmr::mmr_root())
		}

		fn mmr_leaf_count() -> Result<mmr::LeafIndex, mmr::Error> {
			Ok(Mmr::mmr_leaves())
		}

		fn generate_proof(
			block_numbers: Vec<BlockNumber>,
			best_known_block_number: Option<BlockNumber>,
		) -> Result<(Vec<mmr::EncodableOpaqueLeaf>, mmr::Proof<mmr::Hash>), mmr::Error> {
			Mmr::generate_proof(block_numbers, best_known_block_number).map(
				|(leaves, proof)| {
					(
						leaves
							.into_iter()
							.map(|leaf| mmr::EncodableOpaqueLeaf::from_leaf(&leaf))
							.collect(),
						proof,
					)
				},
			)
		}

		fn verify_proof(leaves: Vec<mmr::EncodableOpaqueLeaf>, proof: mmr::Proof<mmr::Hash>)
			-> Result<(), mmr::Error>
		{
			let leaves = leaves.into_iter().map(|leaf|
				leaf.into_opaque_leaf()
				.try_decode()
				.ok_or(mmr::Error::Verify)).collect::<Result<Vec<mmr::Leaf>, mmr::Error>>()?;
			Mmr::verify_leaves(leaves, proof)
		}

		fn verify_proof_stateless(
			root: mmr::Hash,
			leaves: Vec<mmr::EncodableOpaqueLeaf>,
			proof: mmr::Proof<mmr::Hash>
		) -> Result<(), mmr::Error> {
			let nodes = leaves.into_iter().map(|leaf|mmr::DataOrHash::Data(leaf.into_opaque_leaf())).collect();
			pallet_mmr::verify_leaves_proof::<mmr::Hashing, _>(root, nodes, proof)
		}
	}

	impl kate_rpc_runtime_api::KateParamsGetter<Block> for Runtime {
		fn get_public_params() -> Vec<u8> {
			sp_io::storage::get(KATE_PUBLIC_PARAMS)
				.map(|bytes| bytes.to_vec())
				.unwrap_or_default()
		}

		fn get_block_length() -> frame_system::limits::BlockLength {
			frame_system::Pallet::<Runtime>::block_length()
		}

		fn get_babe_vrf() -> [u8;32] {
			use frame_system::Config;
			use sp_runtime::traits::Hash;

			let epoc_and_block = <Runtime as Config>::Randomness::random_seed();
			let seed = <Runtime as Config>::Hashing::hash_of(&epoc_and_block);

			seed.into()
		}
	}

	impl sp_session::SessionKeys<Block> for Runtime {
		fn generate_session_keys(seed: Option<Vec<u8>>) -> Vec<u8> {
			SessionKeys::generate(seed)
		}

		fn decode_session_keys(
			encoded: Vec<u8>,
		) -> Option<Vec<(Vec<u8>, KeyTypeId)>> {
			SessionKeys::decode_into_raw_public_keys(&encoded)
		}
	}

	#[cfg(feature = "try-runtime")]
	impl frame_try_runtime::TryRuntime<Block> for Runtime {
		fn on_runtime_upgrade(checks: frame_try_runtime::UpgradeCheckSelect) -> (Weight, Weight) {
			// NOTE: intentional unwrap: we don't want to propagate the error backwards, and want to
			// have a backtrace here. If any of the pre/post migration checks fail, we shall stop
			// right here and right now.
			let weight = Executive::try_runtime_upgrade(checks).unwrap();
			(weight, RuntimeBlockWeights::get().max_block)
		}

		fn execute_block(
			block: Block,
			state_root_check: bool,
			signature_check: bool,
			select: frame_try_runtime::TryStateSelect
		) -> Weight {
			log::info!(
				target: "node-runtime",
				"try-runtime: executing block {:?} / root checks: {:?} / try-state-select: {:?}",
				block.header.hash(),
				state_root_check,
				select,
			);
			// NOTE: intentional unwrap: we don't want to propagate the error backwards, and want to
			// have a backtrace here.
			Executive::try_execute_block(block, state_root_check, signature_check, select).unwrap()
		}
	}

	#[cfg(feature = "runtime-benchmarks")]
	impl frame_benchmarking::Benchmark<Block> for Runtime {
		fn benchmark_metadata(extra: bool) -> (
			Vec<frame_benchmarking::BenchmarkList>,
			Vec<frame_support::traits::StorageInfo>,
		) {
			use frame_benchmarking::{baseline, Benchmarking, BenchmarkList};
			use frame_support::traits::StorageInfoTrait;

			// Trying to add benchmarks directly to the Session Pallet caused cyclic dependency
			// issues. To get around that, we separated the Session benchmarks into its own crate,
			// which is why we need these two lines below.
			use frame_system_benchmarking::Pallet as SystemBench;
			use baseline::Pallet as BaselineBench;

			let mut list = Vec::<BenchmarkList>::new();
<<<<<<< HEAD

			list_benchmark!(list, extra, frame_benchmarking, BaselineBench::<Runtime>);
			list_benchmark!(list, extra, frame_system, SystemBench::<Runtime>);
			list_benchmark!(list, extra, da_control, DataAvailability);
			list_benchmark!(list, extra, nomad_home, NomadHome);
			list_benchmark!(list, extra, da_bridge, DABridge);
=======
			list_benchmarks!(list, extra);
>>>>>>> d3e552ee

			let storage_info = AllPalletsWithSystem::storage_info();

			(list, storage_info)
		}

		fn dispatch_benchmark(
			config: frame_benchmarking::BenchmarkConfig
		) -> Result<Vec<frame_benchmarking::BenchmarkBatch>, sp_runtime::RuntimeString> {
			use frame_benchmarking::{baseline, Benchmarking, BenchmarkBatch,  TrackedStorageKey};

			// Trying to add benchmarks directly to the Session Pallet caused cyclic dependency
			// issues. To get around that, we separated the Session benchmarks into its own crate,
			// which is why we need these two lines below.
			use frame_system_benchmarking::Pallet as SystemBench;
			use baseline::Pallet as BaselineBench;

			impl frame_system_benchmarking::Config for Runtime {}
			impl baseline::Config for Runtime {}

			use frame_support::traits::WhitelistedStorageKeys;
			let mut whitelist: Vec<TrackedStorageKey> = AllPalletsWithSystem::whitelisted_storage_keys();

			// Treasury Account
			// TODO: this is manual for now, someday we might be able to use a
			// macro for this particular key
			let treasury_key = frame_system::Account::<Runtime>::hashed_key_for(Treasury::account_id());
			whitelist.push(treasury_key.to_vec().into());

			let mut batches = Vec::<BenchmarkBatch>::new();
			let params = (&config, &whitelist);
<<<<<<< HEAD

			add_benchmark!(params, batches, frame_benchmarking, BaselineBench::<Runtime>);
			add_benchmark!(params, batches, frame_system, SystemBench::<Runtime>);
			add_benchmark!(params, batches, da_control, DataAvailability);
			add_benchmark!(params, batches, nomad_home, NomadHome);
			add_benchmark!(params, batches, da_bridge, DABridge);

=======
			add_benchmarks!(params, batches);
>>>>>>> d3e552ee
			Ok(batches)
		}
	}
}

#[cfg(test)]
mod tests {
	use core::mem::size_of;
	use std::collections::HashSet;

	use frame_election_provider_support::NposSolution;
	use frame_support::traits::WhitelistedStorageKeys;
	use frame_system::offchain::CreateSignedTransaction;
	use hex_literal::hex;
	use sp_core::hexdisplay::HexDisplay;
	use sp_keyring::AccountKeyring::Bob;
	use sp_runtime::{MultiAddress, UpperOf};
	use test_case::test_case;

	use super::*;

	/// This test was used to detect any missing support of `TryState` needed for `try-runtime`
	/// feature.
	#[cfg(feature = "try-runtime")]
	#[allow(dead_code)]
	fn check_try_runtime_support_on_pallets() -> Result<(), &'static str> {
		use frame_support::traits::{TryState, TryStateSelect::All};
		use sp_runtime::traits::Zero;

		let block = Zero::zero();

		<frame_system::Pallet<Runtime> as TryState<BlockNumber>>::try_state(block, All)?;

		<pallet_utility::Pallet<Runtime> as TryState<BlockNumber>>::try_state(block, All)?;
		<pallet_babe::Pallet<Runtime> as TryState<BlockNumber>>::try_state(block, All)?;
		<pallet_timestamp::Pallet<Runtime> as TryState<BlockNumber>>::try_state(block, All)?;
		<pallet_authorship::Pallet<Runtime> as TryState<BlockNumber>>::try_state(block, All)?;
		<pallet_indices::Pallet<Runtime> as TryState<BlockNumber>>::try_state(block, All)?;
		<pallet_balances::Pallet<Runtime> as TryState<BlockNumber>>::try_state(block, All)?;
		<pallet_transaction_payment::Pallet<Runtime> as TryState<BlockNumber>>::try_state(
			block, All,
		)?;
		<pallet_election_provider_multi_phase::Pallet<Runtime> as TryState<BlockNumber>>::try_state(block, All)?;
		<pallet_staking::Pallet<Runtime> as TryState<BlockNumber>>::try_state(block, All)?;
		<pallet_session::Pallet<Runtime> as TryState<BlockNumber>>::try_state(block, All)?;
		<pallet_democracy::Pallet<Runtime> as TryState<BlockNumber>>::try_state(block, All)?;
		<pallet_collective::Pallet<Runtime, CouncilCollective> as TryState<BlockNumber>>::try_state(block, All)?;
		<pallet_collective::Pallet<Runtime, TechnicalCollective> as TryState<BlockNumber>>::try_state(block, All)?;
		<pallet_elections_phragmen::Pallet<Runtime> as TryState<BlockNumber>>::try_state(
			block, All,
		)?;
		<pallet_membership::Pallet<Runtime, pallet_membership::Instance1> as TryState<
			BlockNumber,
		>>::try_state(block, All)?;
		<pallet_grandpa::Pallet<Runtime> as TryState<BlockNumber>>::try_state(block, All)?;
		<pallet_treasury::Pallet<Runtime> as TryState<BlockNumber>>::try_state(block, All)?;
		<pallet_sudo::Pallet<Runtime> as TryState<BlockNumber>>::try_state(block, All)?;
		<pallet_im_online::Pallet<Runtime> as TryState<BlockNumber>>::try_state(block, All)?;
		<pallet_authority_discovery::Pallet<Runtime> as TryState<BlockNumber>>::try_state(
			block, All,
		)?;
		<pallet_offences::Pallet<Runtime> as TryState<BlockNumber>>::try_state(block, All)?;
		<pallet_session::historical::Pallet<Runtime> as TryState<BlockNumber>>::try_state(
			block, All,
		)?;
		<pallet_scheduler::Pallet<Runtime> as TryState<BlockNumber>>::try_state(block, All)?;
		<pallet_bounties::Pallet<Runtime> as TryState<BlockNumber>>::try_state(block, All)?;
		<pallet_tips::Pallet<Runtime> as TryState<BlockNumber>>::try_state(block, All)?;
		<pallet_mmr::Pallet<Runtime> as TryState<BlockNumber>>::try_state(block, All)?;
		<da_control::Pallet<Runtime> as TryState<BlockNumber>>::try_state(block, All)?;
		<nomad_updater_manager::Pallet<Runtime> as TryState<BlockNumber>>::try_state(block, All)?;
		<nomad_home::Pallet<Runtime> as TryState<BlockNumber>>::try_state(block, All)?;
		<da_bridge::Pallet<Runtime> as TryState<BlockNumber>>::try_state(block, All)?;
		<pallet_preimage::Pallet<Runtime> as TryState<BlockNumber>>::try_state(block, All)?;
		<pallet_multisig::Pallet<Runtime> as TryState<BlockNumber>>::try_state(block, All)?;
		<pallet_bags_list::Pallet<Runtime, pallet_bags_list::Instance1> as TryState<
			BlockNumber,
		>>::try_state(block, All)?;
		<pallet_nomination_pools::Pallet<Runtime> as TryState<BlockNumber>>::try_state(block, All)
	}

	#[test]
	fn check_whitelist() {
		let whitelist: HashSet<String> = AllPalletsWithSystem::whitelisted_storage_keys()
			.iter()
			.map(|e| HexDisplay::from(&e.key).to_string())
			.collect();

		// Block Number
		assert!(
			whitelist.contains("26aa394eea5630e07c48ae0c9558cef702a5c1b19ab7a04f536c519aca4983ac")
		);
		// Total Issuance
		assert!(
			whitelist.contains("c2261276cc9d1f8598ea4b6a74b15c2f57c875e4cff74148e4628f264b974c80")
		);
		// Execution Phase
		assert!(
			whitelist.contains("26aa394eea5630e07c48ae0c9558cef7ff553b5a9862a516939d82b3d3d8661a")
		);
		// Event Count
		assert!(
			whitelist.contains("26aa394eea5630e07c48ae0c9558cef70a98fdbe9ce6c55837576c60c7af3850")
		);
		// System Events
		assert!(
			whitelist.contains("26aa394eea5630e07c48ae0c9558cef780d41e5e16056765bc8461851072c9d7")
		);
		// System BlockWeight
		assert!(
			whitelist.contains("26aa394eea5630e07c48ae0c9558cef734abf5cb34d6244378cddbf18e849d96")
		);
	}

	#[test]
	fn validate_transaction_submitter_bounds() {
		fn is_submit_signed_transaction<T>()
		where
			T: CreateSignedTransaction<RuntimeCall>,
		{
		}

		is_submit_signed_transaction::<Runtime>();
	}

	#[test]
	fn perbill_as_onchain_accuracy() {
		type OnChainAccuracy =
			<<Runtime as pallet_election_provider_multi_phase::MinerConfig>::Solution as NposSolution>::Accuracy;
		let maximum_chain_accuracy: Vec<UpperOf<OnChainAccuracy>> = (0..MaxNominations::get())
			.map(|_| <UpperOf<OnChainAccuracy>>::from(OnChainAccuracy::one().deconstruct()))
			.collect();
		let _: UpperOf<OnChainAccuracy> = maximum_chain_accuracy
			.iter()
			.fold(0, |acc, x| acc.checked_add(*x).unwrap());
	}

	const RUNTIME_CALL_SIZE: usize = size_of::<RuntimeCall>();
	const DA_CALL_SIZE: usize = size_of::<da_control::Call<Runtime>>();
	const SYSTEM_CALL_SIZE: usize = size_of::<frame_system::Call<Runtime>>();
	const NOMAD_UPDATER_MANAGER_CALL_SIZE: usize =
		size_of::<nomad_updater_manager::Call<Runtime>>();
	const NOMAD_HOME_CALL_SIZE: usize = size_of::<nomad_home::Call<Runtime>>();
	const NOMAD_BRIDGE_CALL_SIZE: usize = size_of::<da_bridge::Call<Runtime>>();

	#[test_case( RUNTIME_CALL_SIZE => 160)]
	#[test_case( DA_CALL_SIZE => 32)]
	#[test_case( SYSTEM_CALL_SIZE => 32)]
	#[test_case( NOMAD_UPDATER_MANAGER_CALL_SIZE => 0)]
	#[test_case( NOMAD_HOME_CALL_SIZE => 152)]
	#[test_case( NOMAD_BRIDGE_CALL_SIZE => 48)]
	fn call_size(size: usize) -> usize {
		const MAX_CALL_SIZE: usize = 208;
		assert!(
			size <= MAX_CALL_SIZE,
			"size of RuntimeCall {} is more than 208 bytes: some calls have too big arguments, use Box to reduce the
			size of RuntimeCall.
			If the limit is too strong, maybe consider increase the limit to 300.",
			size,
		);
		size
	}

	const TRANSFER_RAW : &[u8]= &hex!("b4040600008eaf04151687736326c9fea17e25fc5287613693c912909cb226aa4794f26a4813000064a7b3b6e00d");
	/// Creates a transfer tx of 1 AVL to Bob.
	fn transfer_expected() -> RuntimeCall {
		RuntimeCall::Balances(pallet_balances::Call::transfer {
			dest: MultiAddress::Id(Bob.to_account_id()),
			value: 1 * AVL,
		})
	}

	const SET_TIMESTAMP_RAW: &[u8] = &hex!("280403000ba302ac318301");
	// `set_timestamp` extrinsic from block 13852 on DevNet.
	fn set_timestamp_expected() -> RuntimeCall {
		RuntimeCall::Timestamp(pallet_timestamp::Call::set {
			now: 1_662_985_700_003,
		})
	}

	#[test_case( &TRANSFER_RAW => transfer_expected(); "Transfer 1 AVL to Bob")]
	#[test_case( &SET_TIMESTAMP_RAW => set_timestamp_expected(); "set_timestamp_block_242")]
	fn decode_app_unchecked_extrinsics(mut raw_ext: &[u8]) -> RuntimeCall {
		let app_ext = UncheckedExtrinsic::decode(&mut raw_ext).expect("Valid raw extrinsic .qed");
		app_ext.function
	}
}<|MERGE_RESOLUTION|>--- conflicted
+++ resolved
@@ -47,25 +47,12 @@
 };
 use frame_system::{
 	limits::{BlockLength, BlockWeights as SystemBlockWeights},
-<<<<<<< HEAD
-	submitted_data, CheckEra, CheckGenesis, CheckNonce, CheckSpecVersion, CheckTxVersion,
-	CheckWeight, EnsureOneOf, EnsureRoot,
-=======
 	submitted_data, EnsureRoot,
->>>>>>> d3e552ee
 };
 use pallet_election_provider_multi_phase::SolutionAccuracyOf;
 use pallet_session::historical as pallet_session_historical;
 use sp_api::impl_runtime_apis;
-<<<<<<< HEAD
-use sp_core::{
-	crypto::KeyTypeId,
-	u32_trait::{_1, _2, _3, _4, _5},
-	OpaqueMetadata, H256,
-};
-=======
 use sp_core::{crypto::KeyTypeId, OpaqueMetadata, H256};
->>>>>>> d3e552ee
 use sp_inherents::{CheckInherentsResult, InherentData};
 use sp_runtime::{
 	create_runtime_str,
@@ -83,18 +70,6 @@
 #[cfg(test)]
 mod data_root_tests;
 
-<<<<<<< HEAD
-#[cfg(feature = "std")]
-pub fn wasm_binary_unwrap() -> &'static [u8] {
-	WASM_BINARY.expect(
-		"Development wasm binary is not available. This means the client is \
-						built with `SKIP_WASM_BUILD` flag and it is only usable for \
-						production chains. Please rebuild with the flag disabled.",
-	)
-}
-use currency::*;
-=======
->>>>>>> d3e552ee
 /// Import the DA pallet.
 pub use da_primitives::{
 	asdr::{AppExtrinsic, AppId, AppUncheckedExtrinsic, GetAppId},
@@ -158,54 +133,13 @@
 	// and set impl_version to 0. If only runtime
 	// implementation changes and behavior does not, then leave spec_version as
 	// is and increment impl_version.
-<<<<<<< HEAD
-	spec_version: 7,
-=======
 	spec_version: 9,
->>>>>>> d3e552ee
 	impl_version: 0,
 	apis: RUNTIME_API_VERSIONS,
 	transaction_version: 1,
 	state_version: 1,
 };
 
-<<<<<<< HEAD
-/// This determines the average expected block time that we are targetting.
-/// Blocks will be produced at a minimum duration defined by `SLOT_DURATION`.
-/// `SLOT_DURATION` is picked up by `pallet_timestamp` which is in turn picked
-/// up by `pallet_babe` to implement `fn slot_duration()`.
-///
-/// Change this to adjust the block time.
-pub const MILLISECS_PER_BLOCK: u64 = 20_000;
-
-pub const SLOT_DURATION: u64 = MILLISECS_PER_BLOCK;
-
-// Time is measured by number of blocks.
-pub const MINUTES: BlockNumber = 60_000 / (MILLISECS_PER_BLOCK as BlockNumber);
-pub const HOURS: BlockNumber = MINUTES * 60;
-pub const DAYS: BlockNumber = HOURS * 24;
-
-pub const PRIMARY_PROBABILITY: (u64, u64) = (1, 4);
-
-pub const EPOCH_DURATION_IN_SLOTS: BlockNumber = 1 * HOURS;
-
-/// The BABE epoch configuration at genesis.
-pub const BABE_GENESIS_EPOCH_CONFIG: sp_consensus_babe::BabeEpochConfiguration =
-	sp_consensus_babe::BabeEpochConfiguration {
-		c: PRIMARY_PROBABILITY,
-		allowed_slots: sp_consensus_babe::AllowedSlots::PrimaryAndSecondaryPlainSlots,
-	};
-
-pub mod currency {
-	use super::{Balance, CENTS};
-
-	pub const fn deposit(items: u32, bytes: u32) -> Balance {
-		items as Balance * 15 * CENTS + (bytes as Balance) * 6 * CENTS
-	}
-}
-
-=======
->>>>>>> d3e552ee
 pub mod voter_bags;
 
 /// The version information used to identify this runtime when compiled natively.
@@ -238,14 +172,9 @@
 /// We assume that ~10% of the block weight is consumed by `on_initialize` handlers.
 /// This is used to limit the maximal weight of a single extrinsic.
 const AVERAGE_ON_INITIALIZE_RATIO: Perbill = Perbill::from_percent(10);
-<<<<<<< HEAD
-/// We allow for 2 seconds of compute with a 20 second average block time.
-const MAXIMUM_BLOCK_WEIGHT: Weight = 2 * WEIGHT_PER_SECOND;
-=======
 /// We allow for 2 seconds of compute with a 6 second average block time, with maximum proof size.
 const MAXIMUM_BLOCK_WEIGHT: Weight =
 	Weight::from_ref_time(WEIGHT_REF_TIME_PER_SECOND.saturating_mul(2)).set_proof_size(u64::MAX);
->>>>>>> d3e552ee
 
 parameter_types! {
 	pub const BlockHashCount: BlockNumber = 2400;
@@ -277,15 +206,6 @@
 /// Filters and extracts `data` from `call` if it is a `DataAvailability::submit_data` type.
 ///
 /// # TODO
-<<<<<<< HEAD
-/// - Support utility pallet containing severals `DataAvailability::submit_data` calls.
-impl submitted_data::Filter<Call> for Runtime {
-	fn filter(call: Call, metrics: submitted_data::RcMetrics) -> Option<Vec<u8>> {
-		metrics.borrow_mut().total_extrinsics += 1;
-
-		match call {
-			Call::DataAvailability(method) => match method {
-=======
 /// - Support utility pallet containing severals `DataAvailability::submit_data` calls and
 /// double-check if we can remove the `clippy::collapsible_match` then.
 impl submitted_data::Filter<RuntimeCall> for Runtime {
@@ -295,7 +215,6 @@
 		#[allow(clippy::collapsible_match)]
 		match call {
 			RuntimeCall::DataAvailability(method) => match method {
->>>>>>> d3e552ee
 				da_control::Call::submit_data { data } => {
 					let mut metrics = metrics.borrow_mut();
 					metrics.data_submit_leaves += 1;
@@ -304,11 +223,7 @@
 				},
 				_ => None,
 			},
-<<<<<<< HEAD
-			Call::Utility(_) => {
-=======
 			RuntimeCall::Utility(_) => {
->>>>>>> d3e552ee
 				// TODO Support utility here.
 				None
 			},
@@ -316,17 +231,6 @@
 		}
 	}
 }
-<<<<<<< HEAD
-
-/// Decodes and extracts the `data` of `DataAvailability::submit_data` extrinsics.
-impl submitted_data::Extractor for Runtime {
-	fn extract(app_ext: AppExtrinsic, metrics: submitted_data::RcMetrics) -> Option<Vec<u8>> {
-		let extrinsic = UncheckedExtrinsic::decode(&mut app_ext.data.as_slice()).ok()?;
-		<Runtime as submitted_data::Filter<Call>>::filter(extrinsic.function, metrics)
-	}
-}
-
-=======
 
 /// Decodes and extracts the `data` of `DataAvailability::submit_data` extrinsics.
 impl submitted_data::Extractor for Runtime {
@@ -336,7 +240,6 @@
 	}
 }
 
->>>>>>> d3e552ee
 // Configure FRAME pallets to include in runtime.
 impl frame_system::Config for Runtime {
 	/// The data to be stored in an account.
@@ -439,8 +342,6 @@
 }
 
 parameter_types! {
-<<<<<<< HEAD
-=======
 	pub const PreimageMaxSize: u32 = 4096 * 1024;
 	pub const PreimageBaseDeposit: Balance = 1 * AVL;
 	// One cent: $10,000 / MB
@@ -457,7 +358,6 @@
 }
 
 parameter_types! {
->>>>>>> d3e552ee
 	pub const EpochDuration: BlockNumber = EPOCH_DURATION_IN_SLOTS;
 	pub const ExpectedBlockTime: Moment = MILLISECS_PER_BLOCK;
 	pub const ReportLongevity: BlockNumber =
@@ -1201,34 +1101,6 @@
 	type RuntimeEvent = RuntimeEvent;
 }
 
-<<<<<<< HEAD
-parameter_types! {
-	pub const ElectionsPhragmenPalletId: LockIdentifier = *b"phrelect";
-	pub const CandidacyBond: Balance = 10 * AVL;
-	pub const VotingBondBase: Balance = deposit(1, 64);
-	// additional data per vote is 32 bytes (account id).
-	pub const VotingBondFactor: Balance = deposit(0, 32);
-
-	pub const TermDuration: BlockNumber = DAYS;
-	pub const DesiredMembers: u32 = 4;
-	pub const DesiredRunnersUp: u32 = 2;
-	pub OffencesWeightSoftLimit: Weight = Perbill::from_percent(60) * MaximumBlockWeight::get();
-}
-
-// Make sure that there are no more than `MaxMembers` members elected via elections-phragmen.
-const_assert!(DesiredMembers::get() <= CouncilMaxMembers::get());
-
-impl pallet_bounties::Config for Runtime {
-	type BountyCuratorDeposit = BountyCuratorDeposit;
-	type BountyDepositBase = BountyDepositBase;
-	type BountyDepositPayoutDelay = BountyDepositPayoutDelay;
-	type BountyUpdatePeriod = BountyUpdatePeriod;
-	type BountyValueMinimum = BountyValueMinimum;
-	type DataDepositPerByte = DataDepositPerByte;
-	type Event = Event;
-	type MaximumReasonLength = MaximumReasonLength;
-	type WeightInfo = pallet_bounties::weights::SubstrateWeight<Runtime>;
-=======
 impl pallet_authority_discovery::Config for Runtime {
 	type MaxAuthorities = MaxAuthorities;
 }
@@ -1249,7 +1121,6 @@
 	type MaxAuthorities = MaxAuthorities;
 	type RuntimeEvent = RuntimeEvent;
 	type WeightInfo = ();
->>>>>>> d3e552ee
 }
 
 impl pallet_mmr::Config for Runtime {
@@ -1284,13 +1155,8 @@
 	type WeightInfo = da_control::weights::SubstrateWeight<Runtime>;
 }
 
-<<<<<<< HEAD
-impl updater_manager::Config for Runtime {
-	type Event = Event;
-=======
 impl nomad_updater_manager::Config for Runtime {
 	type RuntimeEvent = RuntimeEvent;
->>>>>>> d3e552ee
 }
 
 parameter_types! {
@@ -1298,13 +1164,8 @@
 }
 
 impl nomad_home::Config for Runtime {
-<<<<<<< HEAD
-	type Event = Event;
 	type MaxMessageBodyBytes = MaxMessageBodyBytes;
-=======
-	type MaxMessageBodyBytes = MaxMessageBodyBytes;
-	type RuntimeEvent = RuntimeEvent;
->>>>>>> d3e552ee
+	type RuntimeEvent = RuntimeEvent;
 	type WeightInfo = nomad_home::weights::SubstrateWeight<Runtime>;
 }
 
@@ -1314,11 +1175,7 @@
 
 impl da_bridge::Config for Runtime {
 	type DABridgePalletId = DABridgePalletId;
-<<<<<<< HEAD
-	type Event = Event;
-=======
-	type RuntimeEvent = RuntimeEvent;
->>>>>>> d3e552ee
+	type RuntimeEvent = RuntimeEvent;
 	type WeightInfo = da_bridge::weights::SubstrateWeight<Runtime>;
 }
 
@@ -1360,21 +1217,12 @@
 		Bounties: pallet_bounties = 25,
 		Tips: pallet_tips = 26,
 		Mmr: pallet_mmr = 27,
-<<<<<<< HEAD
-		BagsList: pallet_bags_list = 28,
-=======
 		// BagsList: pallet_bags_list = 28,
->>>>>>> d3e552ee
 
 		// DA module
 		DataAvailability: da_control = 29,
 
 		// Nomad
-<<<<<<< HEAD
-		UpdaterManager: updater_manager = 30,
-		NomadHome: nomad_home = 31,
-		DABridge: da_bridge = 32,
-=======
 		UpdaterManager: nomad_updater_manager = 30,
 		NomadHome: nomad_home = 31,
 		DABridge: da_bridge = 32,
@@ -1384,7 +1232,6 @@
 		Multisig: pallet_multisig = 34,
 		VoterList: pallet_bags_list::<Instance1> = 35,
 		NominationPools: pallet_nomination_pools = 36,
->>>>>>> d3e552ee
 	}
 );
 
@@ -1511,13 +1358,8 @@
 			sp_consensus_babe::BabeConfiguration {
 				slot_duration: Babe::slot_duration(),
 				epoch_length: EpochDuration::get() as u64,
-<<<<<<< HEAD
-				c: BABE_GENESIS_EPOCH_CONFIG.c,
-				genesis_authorities: Babe::authorities().to_vec(),
-=======
 				c: epoch_config.c,
 				authorities: Babe::authorities().to_vec(),
->>>>>>> d3e552ee
 				randomness: Babe::randomness(),
 				allowed_slots: epoch_config.allowed_slots,
 			}
@@ -1724,16 +1566,7 @@
 			use baseline::Pallet as BaselineBench;
 
 			let mut list = Vec::<BenchmarkList>::new();
-<<<<<<< HEAD
-
-			list_benchmark!(list, extra, frame_benchmarking, BaselineBench::<Runtime>);
-			list_benchmark!(list, extra, frame_system, SystemBench::<Runtime>);
-			list_benchmark!(list, extra, da_control, DataAvailability);
-			list_benchmark!(list, extra, nomad_home, NomadHome);
-			list_benchmark!(list, extra, da_bridge, DABridge);
-=======
 			list_benchmarks!(list, extra);
->>>>>>> d3e552ee
 
 			let storage_info = AllPalletsWithSystem::storage_info();
 
@@ -1765,17 +1598,7 @@
 
 			let mut batches = Vec::<BenchmarkBatch>::new();
 			let params = (&config, &whitelist);
-<<<<<<< HEAD
-
-			add_benchmark!(params, batches, frame_benchmarking, BaselineBench::<Runtime>);
-			add_benchmark!(params, batches, frame_system, SystemBench::<Runtime>);
-			add_benchmark!(params, batches, da_control, DataAvailability);
-			add_benchmark!(params, batches, nomad_home, NomadHome);
-			add_benchmark!(params, batches, da_bridge, DABridge);
-
-=======
 			add_benchmarks!(params, batches);
->>>>>>> d3e552ee
 			Ok(batches)
 		}
 	}
