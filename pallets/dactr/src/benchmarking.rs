#![cfg(feature = "runtime-benchmarks")]

use super::*;
use crate::Pallet;
use avail_core::{
	asdr::AppUncheckedExtrinsic, AppExtrinsic, BlockLengthColumns, BlockLengthRows,
	OpaqueExtrinsic, BLOCK_CHUNK_SIZE, NORMAL_DISPATCH_RATIO,
};
use codec::{Decode, Encode};
use frame_benchmarking::{
	impl_benchmark_test_suite, v1::BenchmarkError, v2::*, vec, whitelisted_caller,
};
use frame_support::{log::info, traits::Get};
use frame_system::{
	header_builder::hosted_header_builder, limits::BlockLength, submitted_data, RawOrigin,
};
use scale_info::{StaticTypeInfo, TypeInfo};
use sp_core::H256;
use sp_runtime::{
	traits::{DispatchInfoOf, Dispatchable, SignedExtension},
	transaction_validity::{TransactionValidity, TransactionValidityError},
};
use sp_std::{
	fmt::Debug,
	iter::{once, repeat},
	vec::Vec,
};

use crate::pallet::Call as DACall;

type RuntimeCallOf<T> = <T as frame_system::Config>::RuntimeCall;

fn assert_last_event<T: Config>(generic_event: <T as Config>::RuntimeEvent) {
	frame_system::Pallet::<T>::assert_last_event(generic_event.into());
}

#[derive(PartialEq, Eq, Clone, Debug, Encode, Decode, TypeInfo)]
pub struct SignedExtensionUnused<
	T: frame_system::Config + Send + Sync + pallet::Config + Debug + StaticTypeInfo,
>(
	pub  (
		frame_system::CheckNonZeroSender<T>,
		frame_system::CheckSpecVersion<T>,
		frame_system::CheckTxVersion<T>,
		frame_system::CheckGenesis<T>,
		frame_system::CheckEra<T>,
		frame_system::CheckNonce<T>,
		frame_system::CheckWeight<T>,
	),
);

impl<T: frame_system::Config + Send + Sync + pallet::Config + Debug + StaticTypeInfo>
	SignedExtension for SignedExtensionUnused<T>
where
	T: frame_system::Config + Send + Sync + pallet::Config + Debug + StaticTypeInfo,
	RuntimeCallOf<T>: Dispatchable<RuntimeOrigin = T::RuntimeOrigin> + From<DACall<T>>,
{
	type AccountId = T::AccountId;
	type AdditionalSigned = ();
	type Call = RuntimeCallOf<T>;
	type Pre = ();

	const IDENTIFIER: &'static str = "SignedExtensionUnused";

	fn additional_signed(&self) -> Result<Self::AdditionalSigned, TransactionValidityError> {
		Ok(())
	}

	fn pre_dispatch(
		self,
		_who: &Self::AccountId,
		_call: &Self::Call,
		_info: &DispatchInfoOf<Self::Call>,
		_len: usize,
	) -> Result<(), TransactionValidityError> {
		Ok(())
	}

	fn validate(
		&self,
		_who: &Self::AccountId,
		_call: &Self::Call,
		_info: &DispatchInfoOf<Self::Call>,
		_len: usize,
	) -> TransactionValidity {
		Ok(Default::default())
	}
}

fn repeat_bytes(byte: u8, len: u32) -> Vec<u8> {
	repeat(byte).take(len as usize).collect::<Vec<_>>()
}

fn prev_power_of_two(n: u32) -> u32 {
	if n.is_power_of_two() {
		n
	} else {
		(n.next_power_of_two()) / 2
	}
}

/// Generates a bounded container of `len` elements.
fn generate_bounded<B: TryFrom<Vec<u8>>>(len: u32) -> B
where
	B: TryFrom<Vec<u8>>,
	<B as TryFrom<Vec<u8>>>::Error: Debug,
{
	let raw = repeat_bytes(b'X', len);
	B::try_from(raw).expect("Bounded fixed by `len` parameter .qed")
}

fn submit_data_ext<
	T: frame_system::Config + Send + Sync + pallet::Config + Debug + StaticTypeInfo,
>(
	data: AppDataFor<T>,
) -> OpaqueExtrinsic
where
	T: frame_system::Config + Send + Sync + pallet::Config + Debug + StaticTypeInfo,
	RuntimeCallOf<T>: From<DACall<T>>,
{
	let call = DACall::submit_data::<T> { data };
	let runtime_call: <T as frame_system::Config>::RuntimeCall = call.into();
	let unchecked_extrinsic =
		AppUncheckedExtrinsic::<(), RuntimeCallOf<T>, (), SignedExtensionUnused<T>>::new_unsigned(
			runtime_call,
		);
	let encoded_call = unchecked_extrinsic.encode();

	OpaqueExtrinsic::decode(&mut encoded_call.as_slice())
		.expect("Unchecked is always decoded as opaque .qed")
}

fn commitment_parameters<T: frame_system::Config + pallet::Config>(
	rows: u32,
	cols: u32,
) -> (Vec<AppExtrinsic>, H256, BlockLength, u32, [u8; 32])
where
	T: frame_system::Config + pallet::Config,
{
	let seed = [0u8; 32];
	let root = H256::zero();
	let block_number: u32 = 0;
	let data_length = T::MaxAppDataLength::get();

	let rows = BlockLengthRows(prev_power_of_two(rows));
	let cols = BlockLengthColumns(cols);

	let mut nb_tx = 4; // Value set depending on MaxAppDataLength (512 kb) to reach 2 mb
	let max_tx: u32 =
		rows.0 * cols.0 * (BLOCK_CHUNK_SIZE.get().checked_sub(2).unwrap()) / data_length;
	if nb_tx > max_tx {
		nb_tx = max_tx;
	}

	let block_length =
		BlockLength::with_normal_ratio(rows, cols, BLOCK_CHUNK_SIZE, NORMAL_DISPATCH_RATIO)
			.unwrap();
	let data: Vec<u8> = generate_bounded::<AppDataFor<T>>(data_length).to_vec();
	let txs = vec![AppExtrinsic::from(data.to_vec()); nb_tx as usize];

	info!("Launching extrinsic with:");
	info!(
		"rows: {} - cols: {} - DataLength: {} - Nb Txs: {}",
		rows.0, cols.0, data_length, nb_tx
	);

	(txs, root, block_length, block_number, seed)
}

#[benchmarks(
	where <T as frame_system::Config>::RuntimeCall: From<DACall<T>>, T: Send + Sync + Debug + StaticTypeInfo
)]
mod benchmarks {
	use super::*;

	#[benchmark]
	fn create_application_key() -> Result<(), BenchmarkError> {
		let caller = whitelisted_caller::<T::AccountId>();
		let origin = RawOrigin::Signed(caller.clone());
		let max_key_len = T::MaxAppKeyLength::get();
		let key = generate_bounded::<AppKeyFor<T>>(max_key_len);
		let key_verify = key.clone();

		#[extrinsic_call]
		_(origin, key);

		let info = Pallet::<T>::application_key(&key_verify);
		assert_eq!(
			info,
			Some(AppKeyInfoFor::<T> {
				owner: caller,
				id: AppId(3)
			})
		);

		Ok(())
	}

	#[benchmark]
	fn submit_block_length_proposal() -> Result<(), BenchmarkError> {
		let origin = RawOrigin::Root;
		let rows = T::MaxBlockRows::get().0;
		let cols = T::MaxBlockCols::get().0;

		#[extrinsic_call]
		_(origin, rows, cols);

		Ok(())
	}

	#[benchmark]
	fn submit_data(i: Linear<1, { T::MaxAppDataLength::get() }>) -> Result<(), BenchmarkError> {
		let caller = whitelisted_caller::<T::AccountId>();
		let origin = RawOrigin::Signed(caller.clone());
		let data = generate_bounded::<AppDataFor<T>>(i);
		let data_verif = data.clone();

		#[extrinsic_call]
		_(origin, data);

		assert_last_event::<T>(
			Event::DataSubmitted {
				who: caller,
				data: data_verif,
			}
			.into(),
		);
		Ok(())
	}

	#[benchmark]
	fn data_root(i: Linear<0, { T::MaxAppDataLength::get() }>) -> Result<(), BenchmarkError> {
		let data = generate_bounded::<AppDataFor<T>>(i);
		let opaque = submit_data_ext::<T>(data);

		#[block]
		{
			submitted_data::extrinsics_root::<T::SubmittedDataExtractor, _>(once(&opaque));
		}

		Ok(())
	}

	// This benchmark is not directly used by extrinsic.
	// It is mostly used to check that the weight is lower or approximately equal the `data_root` benchmark
	#[benchmark]
	fn data_root_batch(i: Linear<0, { 2 * 1024 * 1024 }>) -> Result<(), BenchmarkError> {
		let max_tx_size = T::MaxAppDataLength::get();
		let nb_full_tx = i / max_tx_size;
		let remaining_size = i % max_tx_size;
		let mut calls = Vec::with_capacity(nb_full_tx as usize + 1usize);

		// Create the full-sized transactions
		for _ in 0..nb_full_tx {
			let data = generate_bounded::<AppDataFor<T>>(max_tx_size);
			let opaque = submit_data_ext::<T>(data);
			calls.push(opaque);
		}

		// If there is a remaining size, create one more transaction
		if remaining_size > 0 {
			let data = generate_bounded::<AppDataFor<T>>(remaining_size);
			let opaque = submit_data_ext::<T>(data);
			calls.push(opaque);
		}

		#[block]
		{
			submitted_data::extrinsics_root::<T::SubmittedDataExtractor, _>(calls.iter());
		}

		Ok(())
	}

<<<<<<< HEAD
	// This benchmark is not directly used by extrinsic.
	// It is mostly used to check that the weight is lower or approximately equal the `data_root` benchmark
	data_root_batch {
		let i in 0..(2 * 1024 * 1024);

		let max_tx_size = T::MaxAppDataLength::get();
		let nb_full_tx = i / max_tx_size;
		let remaining_size = i % max_tx_size;
		let mut calls = Vec::with_capacity(nb_full_tx as usize + 1usize);

		// Create the full-sized transactions
		for _ in 0..nb_full_tx {
			let data = generate_bounded::<AppDataFor<T>>(max_tx_size);
			let opaque = submit_data_ext::<T>(data);
			calls.push(opaque);
		}

		// If there is a remaining size, create one more transaction
		if remaining_size > 0 {
			let data = generate_bounded::<AppDataFor<T>>(remaining_size);
			let opaque = submit_data_ext::<T>(data);
			calls.push(opaque);
		}
	}:{
		// TODO: Here the `.iter()` is also accounted in the benchmark. It's unwanted
		// and should be avoidable when we'll use the new benchmarking syntax.
		let _data_root = submitted_data::extrinsics_root::<T::SubmittedDataExtractor, _>(calls.iter());
	}

	commitment_builder_32{
		let i in 32..T::MaxBlockRows::get().0;
=======
	#[benchmark(extra)]
	fn commitment_builder_32(
		i: Linear<32, { T::MaxBlockRows::get().0 }>,
	) -> Result<(), BenchmarkError> {
>>>>>>> e381e5fa
		let (txs, root, block_length, block_number, seed) = commitment_parameters::<T>(i, 32);

		#[block]
		{
			hosted_header_builder::build(txs, root, block_length, block_number, seed);
		}

		Ok(())
	}

	#[benchmark(extra)]
	fn commitment_builder_64(
		i: Linear<32, { T::MaxBlockRows::get().0 }>,
	) -> Result<(), BenchmarkError> {
		let (txs, root, block_length, block_number, seed) = commitment_parameters::<T>(i, 64);

		#[block]
		{
			hosted_header_builder::build(txs, root, block_length, block_number, seed);
		}

		Ok(())
	}

	#[benchmark(extra)]
	fn commitment_builder_128(
		i: Linear<32, { T::MaxBlockRows::get().0 }>,
	) -> Result<(), BenchmarkError> {
		let (txs, root, block_length, block_number, seed) = commitment_parameters::<T>(i, 128);

		#[block]
		{
			hosted_header_builder::build(txs, root, block_length, block_number, seed);
		}

		Ok(())
	}

	#[benchmark(extra)]
	fn commitment_builder_256(
		i: Linear<32, { T::MaxBlockRows::get().0 }>,
	) -> Result<(), BenchmarkError> {
		let (txs, root, block_length, block_number, seed) = commitment_parameters::<T>(i, 256);

		#[block]
		{
			hosted_header_builder::build(txs, root, block_length, block_number, seed);
		}

		Ok(())
	}

	impl_benchmark_test_suite!(Pallet, crate::mock::new_test_ext(), crate::mock::Test);
}<|MERGE_RESOLUTION|>--- conflicted
+++ resolved
@@ -272,44 +272,10 @@
 		Ok(())
 	}
 
-<<<<<<< HEAD
-	// This benchmark is not directly used by extrinsic.
-	// It is mostly used to check that the weight is lower or approximately equal the `data_root` benchmark
-	data_root_batch {
-		let i in 0..(2 * 1024 * 1024);
-
-		let max_tx_size = T::MaxAppDataLength::get();
-		let nb_full_tx = i / max_tx_size;
-		let remaining_size = i % max_tx_size;
-		let mut calls = Vec::with_capacity(nb_full_tx as usize + 1usize);
-
-		// Create the full-sized transactions
-		for _ in 0..nb_full_tx {
-			let data = generate_bounded::<AppDataFor<T>>(max_tx_size);
-			let opaque = submit_data_ext::<T>(data);
-			calls.push(opaque);
-		}
-
-		// If there is a remaining size, create one more transaction
-		if remaining_size > 0 {
-			let data = generate_bounded::<AppDataFor<T>>(remaining_size);
-			let opaque = submit_data_ext::<T>(data);
-			calls.push(opaque);
-		}
-	}:{
-		// TODO: Here the `.iter()` is also accounted in the benchmark. It's unwanted
-		// and should be avoidable when we'll use the new benchmarking syntax.
-		let _data_root = submitted_data::extrinsics_root::<T::SubmittedDataExtractor, _>(calls.iter());
-	}
-
-	commitment_builder_32{
-		let i in 32..T::MaxBlockRows::get().0;
-=======
 	#[benchmark(extra)]
 	fn commitment_builder_32(
 		i: Linear<32, { T::MaxBlockRows::get().0 }>,
 	) -> Result<(), BenchmarkError> {
->>>>>>> e381e5fa
 		let (txs, root, block_length, block_number, seed) = commitment_parameters::<T>(i, 32);
 
 		#[block]
