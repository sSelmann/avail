--- conflicted
+++ resolved
@@ -90,21 +90,11 @@
 	}
 	/// The range of component `i` is `[1, 524288]`.
 	fn submit_data(i: u32, ) -> Weight {
-<<<<<<< HEAD
 		// Minimum execution time: 11_832 nanoseconds.
 		Weight::from_ref_time(10_003_835_u64)
 			// Standard Error: 3
 			.saturating_add(Weight::from_ref_time(944_u64).saturating_mul(i as u64))
 			.saturating_add(T::DbWeight::get().reads(1_u64))
-=======
-		// Proof Size summary in bytes:
-		//  Measured:  `0`
-		//  Estimated: `0`
-		// Minimum execution time: 14_847_000 picoseconds.
-		Weight::from_parts(9_725_789, 0)
-			// Standard Error: 1
-			.saturating_add(Weight::from_parts(1_150, 0).saturating_mul(i.into()))
->>>>>>> c2a2c93d
 	}
 	/// The range of component `i` is `[0, 524288]`.
 	fn data_root(i: u32, ) -> Weight {
@@ -196,21 +186,11 @@
 	}
 	/// The range of component `i` is `[1, 524288]`.
 	fn submit_data(i: u32, ) -> Weight {
-<<<<<<< HEAD
 		// Minimum execution time: 11_832 nanoseconds.
 		Weight::from_ref_time(10_003_835_u64)
 			// Standard Error: 3
 			.saturating_add(Weight::from_ref_time(944_u64).saturating_mul(i as u64))
 			.saturating_add(RocksDbWeight::get().reads(1_u64))
-=======
-		// Proof Size summary in bytes:
-		//  Measured:  `0`
-		//  Estimated: `0`
-		// Minimum execution time: 14_847_000 picoseconds.
-		Weight::from_parts(9_725_789, 0)
-			// Standard Error: 1
-			.saturating_add(Weight::from_parts(1_150, 0).saturating_mul(i.into()))
->>>>>>> c2a2c93d
 	}
 	/// The range of component `i` is `[0, 524288]`.
 	fn data_root(i: u32, ) -> Weight {
