--- conflicted
+++ resolved
@@ -21,11 +21,7 @@
 
 use codec::Encode;
 use frame_benchmarking::{benchmarks, whitelisted_caller};
-<<<<<<< HEAD
-use frame_support::{storage, traits::Get, weights::DispatchClass};
-=======
 use frame_support::{dispatch::DispatchClass, storage, traits::Get};
->>>>>>> d3e552ee
 use frame_system::{header_builder::HeaderExtensionBuilder, Call, Pallet as System, RawOrigin};
 use sp_core::storage::well_known_keys;
 use sp_runtime::traits::Hash;
@@ -151,16 +147,5 @@
 		let _header = T::HeaderExtensionBuilder::build(app_extrinsics, data_root, block_length);
 	}
 
-	#[extra]
-	header_extension_builder {
-		let app_extrinsics = vec![];
-		let data_root = Default::default();
-		let block_length = Default::default();
-		let block_number = 1u32.into();
-
-	}: {
-		let _header = T::HeaderExtensionBuilder::build(app_extrinsics, data_root, block_length, block_number);
-	}
-
 	impl_benchmark_test_suite!(Pallet, crate::mock::new_test_ext(), crate::mock::Test);
 }