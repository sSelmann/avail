--- conflicted
+++ resolved
@@ -257,7 +257,6 @@
 }
 
 #[cfg(test)]
-<<<<<<< HEAD
 mod test {
 	use std::vec;
 
@@ -277,7 +276,9 @@
 			}
 		}
 
-		fn process_calls(_: Vec<C>, _: &RcMetrics) -> Vec<Vec<u8>> { vec![] }
+		fn process_calls(_: Vec<C>, _: &RcMetrics) -> Vec<Vec<u8>> {
+			vec![]
+		}
 	}
 
 	#[test]
@@ -365,9 +366,7 @@
 	}
 }
 
-#[cfg(all(test, feature = "force-rs-merkle"))]
-=======
->>>>>>> c2a2c93d
+#[cfg(test)]
 mod test {
 	use std::vec;
 
