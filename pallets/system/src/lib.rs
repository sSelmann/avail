--- conflicted
+++ resolved
@@ -63,12 +63,8 @@
 //! extensions included in a chain.
 
 #![cfg_attr(not(feature = "std"), no_std)]
-<<<<<<< HEAD
-use codec::{Decode, Encode, EncodeLike, FullCodec};
-=======
 
 use codec::{Decode, Encode, EncodeLike, FullCodec, MaxEncodedLen};
->>>>>>> d3e552ee
 use da_primitives::{
 	asdr::{AppExtrinsic, AppId},
 	traits::ExtendedHeader,
@@ -116,24 +112,12 @@
 pub mod submitted_data;
 use header_builder::HeaderExtensionBuilder;
 
-mod extensions;
-pub mod header_builder;
-pub mod submitted_data;
-use header_builder::HeaderExtensionBuilder;
 pub mod limits;
-<<<<<<< HEAD
-pub mod migrations;
-#[cfg(test)]
-pub(crate) mod mock;
-pub mod offchain;
-
-=======
 #[cfg(any(feature = "std", test))]
 pub(crate) mod mock;
 pub mod offchain;
 
 mod extensions;
->>>>>>> d3e552ee
 #[cfg(feature = "std")]
 pub mod mocking;
 pub mod test_utils;
@@ -159,27 +143,20 @@
 pub const LOG_TARGET: &str = "runtime::system";
 
 /// Compute the trie root of a list of extrinsics.
-<<<<<<< HEAD
-=======
 ///
 /// The merkle proof is using the same trie as runtime state with
 /// `state_version` 0.
->>>>>>> d3e552ee
 pub fn extrinsics_root<H: Hash, E: codec::Encode>(extrinsics: &[E]) -> H::Output {
 	extrinsics_data_root::<H>(extrinsics.iter().map(codec::Encode::encode).collect())
 }
 
 /// Compute the trie root of a list of extrinsics.
-<<<<<<< HEAD
-pub fn extrinsics_data_root<H: Hash>(xts: Vec<Vec<u8>>) -> H::Output { H::ordered_trie_root(xts) }
-=======
 ///
 /// The merkle proof is using the same trie as runtime state with
 /// `state_version` 0.
 pub fn extrinsics_data_root<H: Hash>(xts: Vec<Vec<u8>>) -> H::Output {
 	H::ordered_trie_root(xts, sp_core::storage::StateVersion::V0)
 }
->>>>>>> d3e552ee
 
 /// An object to track the currently used extrinsic weight in a block.
 pub type ConsumedWeight = PerDispatchClass<Weight>;
@@ -296,7 +273,6 @@
 			+ sp_std::hash::Hash
 			+ sp_std::str::FromStr
 			+ MaxEncodedLen
-			+ Into<u32>
 			+ TypeInfo;
 
 		/// The output of the `Hashing` function.
@@ -405,17 +381,12 @@
 		/// `Cumulus`, where the actual code change is deferred.
 		type OnSetCode: SetCode<Self>;
 
-<<<<<<< HEAD
-		/// Filter used by `DataRootBuilder`.
-		type SubmittedDataExtractor: submitted_data::Extractor + submitted_data::Filter<Self::Call>;
-=======
 		/// The maximum number of consumers allowed on a single account.
 		type MaxConsumers: ConsumerLimits;
 
 		/// Filter used by `DataRootBuilder`.
 		type SubmittedDataExtractor: submitted_data::Extractor
 			+ submitted_data::Filter<Self::RuntimeCall>;
->>>>>>> d3e552ee
 	}
 
 	#[pallet::pallet]
@@ -1509,26 +1480,10 @@
 			<BlockHash<T>>::remove(to_remove);
 		}
 
-<<<<<<< HEAD
-		let storage_root = T::Hash::decode(&mut &sp_io::storage::root()[..])
-			.expect("Node is configured to use the same hash; qed");
-
-		/*
-		// we can't compute changes trie root earlier && put it to the Digest
-		// because it will include all currently existing temporaries.
-		if let Some(storage_changes_root) = changes_root(&parent_hash.encode()) {
-			let hash_changes_root = T::Hash::decode(&mut &storage_changes_root[..])
-				.expect("Node is configured to use the same hash; qed");
-			let item = DigestItem::Other(hash_changes_root.as_ref().to_vec());
-			digest.push(item);
-		}*/
-
-=======
 		let version = T::Version::get().state_version();
 		let storage_root = T::Hash::decode(&mut &sp_io::storage::root(version)[..])
 			.expect("Node is configured to use the same hash; qed");
 
->>>>>>> d3e552ee
 		let block_length = Self::block_length();
 		let data_root = submitted_data::extrinsics_root::<T::SubmittedDataExtractor, _>(
 			app_extrinsics.iter().cloned(),
@@ -1538,10 +1493,6 @@
 			app_extrinsics,
 			data_root,
 			block_length,
-<<<<<<< HEAD
-			number.into(),
-=======
->>>>>>> d3e552ee
 		);
 
 		let header = <T::Header as ExtendedHeader>::new(
