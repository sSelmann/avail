[package]
name = "frame-system"
version = "4.0.0-dev"
authors = ["Parity Technologies <admin@parity.io>"]
edition = "2021"
license = "Apache-2.0"
homepage = "https://substrate.io"
repository = "https://github.com/paritytech/substrate/"
description = "FRAME system module"
readme = "README.md"

[package.metadata.docs.rs]
targets = ["x86_64-unknown-linux-gnu"]

[dependencies]
avail-base = { path = "../../base", default-features = false }
avail-core = { version = "0.5", default-features = false, features = ["runtime"] }
kate = { version = "0.8", default-features = false }

# Other
cfg-if = "1.0"
impl-trait-for-tuples = "0.2.1"
static_assertions = "1.1.0"
log = { version = "0.4.17", default-features = false }
rs_merkle = { version = "1.2.0", default-features = false, optional = true }
derive_more = { version = "0.99.17", default-features = false, features = ["from", "into"] }

# Substrate
codec = { package = "parity-scale-codec", version = "3.6.1", default-features = false, features = ["derive"] }
scale-info = { version = "2.5.0", default-features = false, features = ["derive", "serde"] }
serde = { version = "1.0.188", default-features = false, features = ["derive", "alloc"], optional = true }
frame-support = { version = "4.0.0-dev", default-features = false }
sp-core = { version = "21.0.0", default-features = false, features = ["serde"] }
sp-io = { version = "23.0.0", default-features = false }
sp-runtime = { version = "24.0.0", default-features = false, features = ["serde"] }
sp-std = { version = "8.0.0", default-features = false }
sp-version = { version = "22.0.0", default-features = false, features = ["serde"] }
sp-weights = { version = "20.0.0", default-features = false, features = ["serde"] }
sp-runtime-interface = { version = "17", default-features = false }
binary-merkle-tree = { version = "4.0.0-dev", default-features = false }

once_cell = { version = "1.18", optional = true }

[dev-dependencies]
hex-literal = "0.3.1"
test-case = "1.2.3"
criterion = "0.4.0"
sp-externalities = "0.19.0"

[features]
default = ["std"]
std = [
	"avail-base/std",
	"kate/std",
	"avail-core/std",
	"codec/std",
	"frame-support/std",
	"log/std",
	"scale-info/std",
	"serde/std",
	"sp-core/std",
	"sp-io/std",
	"sp-runtime-interface/std",
	"sp-runtime/std",
	"sp-std/std",
	"sp-version/std",
	"sp-weights/std",
<<<<<<< HEAD
	"binary-merkle-tree/std",
=======
	"beefy-merkle-tree/std",
	"once_cell"
>>>>>>> ba7fc5f1
]
runtime-benchmarks = [
	"frame-support/runtime-benchmarks",
	"sp-runtime/runtime-benchmarks",
	"serde",
]
try-runtime = [
	"frame-support/try-runtime",
	"avail-core/try-runtime"
]
serde = [
	"dep:serde",
]
force-rs-merkle = [ "rs_merkle" ]

# For testing backward/forward header compatibility.
header-compatibility-test = [
	"avail-core/header-backward-compatibility-test" ]

# It enables the use of header extension V2
header_extension_v2 = []

# It enables the corruption of header extension where block number is greater than 20.
# NOTE: Only for testing and development purpose.
header_commitment_corruption = []

# Enables secure seed generation using for padding fill during the matrix 
# generation for Kate commitment.
# NOTE: WIP because that affects the Data Availability Protocol used during 
# the block import process.
secure_padding_fill = []

[[bench]]
name = "bench"
harness = false<|MERGE_RESOLUTION|>--- conflicted
+++ resolved
@@ -65,12 +65,8 @@
 	"sp-std/std",
 	"sp-version/std",
 	"sp-weights/std",
-<<<<<<< HEAD
 	"binary-merkle-tree/std",
-=======
-	"beefy-merkle-tree/std",
 	"once_cell"
->>>>>>> ba7fc5f1
 ]
 runtime-benchmarks = [
 	"frame-support/runtime-benchmarks",
