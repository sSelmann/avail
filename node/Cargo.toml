[package]
name = "data-avail"
<<<<<<< HEAD
version = "1.4.0"
=======
version = "1.5.0"
>>>>>>> d3e552ee
description = "Polygon Data Avilability Node."
authors = ["Anonymous"]
homepage = "https://polygon.technology/"
edition = "2021"
license = "GNU GPLv3"
publish = false
repository = ""
build = "build.rs"

[package.metadata.docs.rs]
targets = ["x86_64-unknown-linux-gnu"]

[[bin]]
name = "data-avail"

[dependencies]
avail-base = { path = "../base" }
kate-rpc-runtime-api = { path = "../rpc/kate-rpc-runtime-api" }

# Internals
<<<<<<< HEAD
da-primitives = { git = "https://github.com/maticnetwork/avail-core.git", tag = "v0.3.0", default-features = false }
kate = { git = "https://github.com/maticnetwork/avail-core.git", tag = "v0.3.0", default-features = false }
=======
da-primitives = { version = "0.4", default-features = false }
kate = { version = "0.7", default-features = false }
>>>>>>> d3e552ee
da-runtime = { path = "../runtime" }
da-control = { path = "../pallets/dactr" }
kate-rpc = { path = "../rpc/kate-rpc" }
# Nomad
<<<<<<< HEAD
updater-manager = { path = "../pallets/nomad/updater-manager" }
=======
nomad-updater-manager = { path = "../pallets/nomad/updater-manager" }
>>>>>>> d3e552ee
nomad-home = { path = "../pallets/nomad/home" }
da-bridge = { path = "../pallets/nomad/da-bridge" }

# 3rd-party
codec = { package = "parity-scale-codec", version = "3" }
clap = { version = "4.0.9", features = ["derive"], optional = true }
jsonrpsee = { version = "0.16.2", features = ["server"] }
futures = "0.3.21"
serde = { version = "1.0.126", features = ["derive"] }
serde_json = "1.0"
lru = "0.7.2"
log = "0.4.17"
rand = "0.8"
hex-literal = "0.3.4"


# Substrate
## Primitives
sc-cli = "0.10.0-dev"
sp-io = "7.0.0"
sp-core = "7.0.0"
sc-executor = "0.10.0-dev"
sc-service = "0.10.0-dev"
sc-telemetry = "4.0.0-dev"
sc-keystore = "4.0.0-dev"
sp-keystore = "0.13.0"
sp-keyring = "7.0.0"
sc-transaction-pool = "4.0.0-dev"
sp-transaction-pool = "4.0.0-dev"
sp-inherents = "4.0.0-dev"
sc-transaction-pool-api = "4.0.0-dev"
sp-transaction-storage-proof = "4.0.0-dev" 
sc-consensus-aura = "0.10.0-dev"
sc-consensus-babe-rpc = "0.10.0-dev"
sp-consensus-aura = "0.10.0-dev"
sp-consensus-babe = "0.10.0-dev"
sp-consensus = "0.10.0-dev"
sc-consensus = "0.10.0-dev"
sc-finality-grandpa = "0.10.0-dev"
sc-finality-grandpa-rpc = "0.10.0-dev"
sp-finality-grandpa = "4.0.0-dev"
sc-client-api = "4.0.0-dev"
sp-runtime = "7.0.0"
sp-timestamp = "4.0.0-dev"
sc-consensus-babe = "0.10.0-dev"
sc-consensus-epochs = "0.10.0-dev"
sc-consensus-slots = "0.10.0-dev"
sc-consensus-uncles = "0.10.0-dev"
sc-network = "0.10.0-dev"
sp-authorship = "4.0.0-dev" 
sp-authority-discovery = "4.0.0-dev"
sc-authority-discovery = "0.10.0-dev"
sc-chain-spec = "4.0.0-dev"
sc-client-db = "0.10.0-dev"
sp-blockchain = "4.0.0-dev"
sp-block-builder = "4.0.0-dev"
sc-basic-authorship = "0.10.0-dev"
sc-sync-state-rpc = "0.10.0-dev"
sp-api = "4.0.0-dev"
sc-sysinfo = "6.0.0-dev"
sc-network-common = "0.10.0-dev"

# FRAME
pallet-im-online = "4.0.0-dev"
frame-system = "4.0.0-dev"
pallet-asset-tx-payment = "4.0.0-dev"
pallet-transaction-payment = "4.0.0-dev"
frame-system-rpc-runtime-api = "4.0.0-dev"
frame-support = "4.0.0-dev"
mmr-rpc = "4.0.0-dev"

# These dependencies are used for the node template's RPCs
sc-rpc = "4.0.0-dev"
sp-rpc = "6.0.0"
sc-rpc-api = "0.10.0-dev"
sc-rpc-spec-v2 = "0.10.0-dev"
substrate-frame-rpc-system = "4.0.0-dev"
pallet-transaction-payment-rpc = "4.0.0-dev"
substrate-state-trie-migration-rpc = "4.0.0-dev"
substrate-prometheus-endpoint = "0.10.0-dev"

# These dependencies are used for runtime benchmarking
frame-benchmarking = "4.0.0-dev"
frame-benchmarking-cli = "4.0.0-dev"

# Try-runtime
try-runtime-cli = { version = "0.10.0-dev", optional = true }

[build-dependencies]
substrate-build-script-utils = "3.0.0"
clap = { version = "4.0.9", optional = true }
clap_complete = { version = "4.0.2", optional = true }
frame-benchmarking-cli = { version = "4.0.0-dev", optional = true }

[dev-dependencies]
sp-tracing = "4.0.0-dev"
tempfile = "3.1.0"

[features]
default = ["cli"]
fast-runtime = [ "da-runtime/fast-runtime" ]
cli = [
	"clap",
	"clap_complete",
	"frame-benchmarking-cli",
]
runtime-benchmarks = [
	"da-runtime/runtime-benchmarks",
	"frame-system/runtime-benchmarks",
]
# Enable features that allow the runtime to be tried and debugged. Name might be subject to change
# in the near future.
try-runtime = [
	"da-runtime/try-runtime", 
	"try-runtime-cli/try-runtime",
	"da-primitives/try-runtime"
]

<|MERGE_RESOLUTION|>--- conflicted
+++ resolved
@@ -1,10 +1,6 @@
 [package]
 name = "data-avail"
-<<<<<<< HEAD
-version = "1.4.0"
-=======
 version = "1.5.0"
->>>>>>> d3e552ee
 description = "Polygon Data Avilability Node."
 authors = ["Anonymous"]
 homepage = "https://polygon.technology/"
@@ -25,22 +21,13 @@
 kate-rpc-runtime-api = { path = "../rpc/kate-rpc-runtime-api" }
 
 # Internals
-<<<<<<< HEAD
-da-primitives = { git = "https://github.com/maticnetwork/avail-core.git", tag = "v0.3.0", default-features = false }
-kate = { git = "https://github.com/maticnetwork/avail-core.git", tag = "v0.3.0", default-features = false }
-=======
 da-primitives = { version = "0.4", default-features = false }
 kate = { version = "0.7", default-features = false }
->>>>>>> d3e552ee
 da-runtime = { path = "../runtime" }
 da-control = { path = "../pallets/dactr" }
 kate-rpc = { path = "../rpc/kate-rpc" }
 # Nomad
-<<<<<<< HEAD
-updater-manager = { path = "../pallets/nomad/updater-manager" }
-=======
 nomad-updater-manager = { path = "../pallets/nomad/updater-manager" }
->>>>>>> d3e552ee
 nomad-home = { path = "../pallets/nomad/home" }
 da-bridge = { path = "../pallets/nomad/da-bridge" }
 
