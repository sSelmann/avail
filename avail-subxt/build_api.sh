#!/bin/sh
echo "⛓ Installing SubXt..."
cargo install --git https://github.com/paritytech/subxt --tag v0.29.0 subxt-cli || true 
echo "🔨 Generating Avail-SubXt API from localhost..."
<<<<<<< HEAD
subxt codegen --version 14 \
=======
# TODO: After updating Subxt, verify whether the 'sed' lines can be replaced with the '--attributes-for-type' option.
subxt codegen \
>>>>>>> 0958c6ed
	--derive Clone \
	--derive PartialEq \
	--derive Eq \
	--derive-for-type avail_core::header::extension::HeaderExtension=serde::Serialize \
	--derive-for-type avail_core::header::extension::HeaderExtension=serde::Deserialize  \
	--derive-for-type avail_core::header::extension::v1::HeaderExtension=serde::Serialize  \
	--derive-for-type avail_core::header::extension::v1::HeaderExtension=serde::Deserialize  \
	--derive-for-type avail_core::header::extension::v1::HeaderExtension=Default \
	--derive-for-type avail_core::header::extension::v2::HeaderExtension=serde::Serialize  \
	--derive-for-type avail_core::header::extension::v2::HeaderExtension=serde::Deserialize  \
	--derive-for-type avail_core::header::extension::v2::HeaderExtension=Default \
	--derive-for-type avail_core::kate_commitment::v1::KateCommitment=serde::Serialize \
	--derive-for-type avail_core::kate_commitment::v1::KateCommitment=serde::Deserialize \
	--derive-for-type avail_core::kate_commitment::v1::KateCommitment=Default \
	--derive-for-type avail_core::kate_commitment::v2::KateCommitment=serde::Serialize \
	--derive-for-type avail_core::kate_commitment::v2::KateCommitment=serde::Deserialize \
	--derive-for-type avail_core::kate_commitment::v2::KateCommitment=Default \
	--derive-for-type avail_core::data_lookup::DataLookup=serde::Serialize \
	--derive-for-type avail_core::data_lookup::DataLookup=serde::Deserialize \
	--derive-for-type avail_core::data_lookup::DataLookup=Default \
	--derive-for-type avail_core::data_lookup::compact::CompactDataLookup=Default \
	--derive-for-type avail_core::data_lookup::compact::CompactDataLookup=serde::Serialize \
	--derive-for-type avail_core::data_lookup::compact::CompactDataLookup=serde::Deserialize \
	--derive-for-type avail_core::data_lookup::compact::DataLookupItem=serde::Serialize \
	--derive-for-type avail_core::data_lookup::compact::DataLookupItem=serde::Deserialize \
	--derive-for-type avail_core::AppId=serde::Serialize \
	--derive-for-type avail_core::AppId=serde::Deserialize \
	--derive-for-type avail_core::AppId=Default \
	--derive-for-type avail_core::AppId=Copy \
	--derive-for-type avail_core::AppId=derive_more::From \
	--url http://localhost:9944 \
	| sed -En "s/pub struct KateCommitment/#\[serde\(rename_all = \"camelCase\"\)\] \0/p" \
	| sed -En "s/pub struct HeaderExtension/#\[serde\(rename_all = \"camelCase\"\)\] \0/p" \
	| sed -En "s/pub struct DataLookupItem/#\[serde\(rename_all = \"camelCase\"\)\] \0/p" \
	| sed -E '1i \#\[allow(clippy::all)]' \
	| rustfmt --edition=2021 --emit=stdout > src/api_dev.rs
echo "🎁 Avail-SubXt API generated in 'src/api_dev.rs'"<|MERGE_RESOLUTION|>--- conflicted
+++ resolved
@@ -2,12 +2,7 @@
 echo "⛓ Installing SubXt..."
 cargo install --git https://github.com/paritytech/subxt --tag v0.29.0 subxt-cli || true 
 echo "🔨 Generating Avail-SubXt API from localhost..."
-<<<<<<< HEAD
 subxt codegen --version 14 \
-=======
-# TODO: After updating Subxt, verify whether the 'sed' lines can be replaced with the '--attributes-for-type' option.
-subxt codegen \
->>>>>>> 0958c6ed
 	--derive Clone \
 	--derive PartialEq \
 	--derive Eq \
@@ -42,6 +37,8 @@
 	| sed -En "s/pub struct KateCommitment/#\[serde\(rename_all = \"camelCase\"\)\] \0/p" \
 	| sed -En "s/pub struct HeaderExtension/#\[serde\(rename_all = \"camelCase\"\)\] \0/p" \
 	| sed -En "s/pub struct DataLookupItem/#\[serde\(rename_all = \"camelCase\"\)\] \0/p" \
+	| sed -En "s/pub struct HeaderExtension/#\[serde\(rename_all = \"camelCase\"\)\] \0/p" \
+	| sed -En "s/pub struct DataLookupItem/#\[serde\(rename_all = \"camelCase\"\)\] \0/p" \
 	| sed -E '1i \#\[allow(clippy::all)]' \
 	| rustfmt --edition=2021 --emit=stdout > src/api_dev.rs
 echo "🎁 Avail-SubXt API generated in 'src/api_dev.rs'"