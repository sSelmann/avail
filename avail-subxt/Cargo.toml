[package]
name = "avail-subxt"
version = "0.4.0"
authors = ["Luka Borkovic <luka.borkovic@ethernal.tech>"]
edition = "2021"
license = "Apache-2.0"

[lib]
name = "avail_subxt"
path = "src/lib.rs"

[[bin]]
name = "e2e"
path = "src/e2e.rs"

[dependencies]
# Other
derive_more = "0.99.17"
structopt = "0.3.25"
anyhow = "1.0.66"
tokio = { version = "1.21.2", features = [ "process", "fs", "rt-multi-thread"]}
futures = "0.3.25"
jsonrpsee = { version ="0.16.2", features = ["client", "async-client", "macros"]}
num_enum = "0.5.9"
hex = "0.4"
curve25519-dalek = "2.1.3"
schnorrkel = "0.9.1"

# Substrate
subxt = { version = "0.31", default-features = false, features = ["native", "jsonrpsee"] }
subxt-signer = { version = "0.31", features = ["subxt"] }
sp-core = { version = "21", default-features = false }
codec = { package = "parity-scale-codec", version = "3", default-features = false, features = ["derive", "full", "bit-vec"] }
serde = { version = "1", features = ["derive"] }
serde-hex = "0.1"
scale-info = { version = "2.5.0", features = ["bit-vec"] }


[dev-dependencies]
async-std = { version = "1.12.0", features = ["attributes", "tokio1"] }
futures = "0.3.13"
hex-literal = "0.3.4"
test-case = "1.2.3"
log = "0.4.14"
pretty_env_logger = "0.4.0"
derive_more = "0.99.17"
serde_json = "1.0"
indicatif = "0.17"


# Substrate 
sp-keyring = "24"

[features]
default = [ "api-dev", "std" ]
api-dev = []
api-main = []
std = [ "codec/std", "sp-core/std" ]
<<<<<<< HEAD
# substrate-compat = ["subxt/substrate-compat"]
=======

>>>>>>> dbc060d2
[workspace]<|MERGE_RESOLUTION|>--- conflicted
+++ resolved
@@ -56,9 +56,4 @@
 api-dev = []
 api-main = []
 std = [ "codec/std", "sp-core/std" ]
-<<<<<<< HEAD
-# substrate-compat = ["subxt/substrate-compat"]
-=======
-
->>>>>>> dbc060d2
 [workspace]