[package]
name = "avail-subxt"
version = "0.3.0"
authors = ["Luka Borkovic <luka.borkovic@ethernal.tech>"]
edition = "2021"
license = "Apache-2.0"

[lib]
name = "avail_subxt"
path = "src/lib.rs"

[[bin]]
name = "e2e"
path = "src/e2e.rs"

[dependencies]
# Other
derive_more = "0.99.17"
structopt = "0.3.25"
anyhow = "1.0.66"
tokio = { version = "1.21.2", features = [ "process", "fs", "rt-multi-thread"]}
futures = "0.3.25"
jsonrpsee = { version ="0.16.2", features = ["client", "async-client", "macros"]}
num_enum = "0.5.9"
hex = "0.4"
curve25519-dalek = "2.1.3"
schnorrkel = "0.9.1"

# Substrate
subxt = "0.29"
<<<<<<< HEAD
sp-core = { version = "21.0.0", default-features = false }
=======
sp-core = { version = "21", default-features = false }
>>>>>>> 490d152d
codec = { package = "parity-scale-codec", version = "3", default-features = false, features = ["derive", "full", "bit-vec"] }
serde = { version = "1", features = ["derive"] }
serde-hex = "0.1"
scale-info = { version = "2.5.0", features = ["bit-vec"] }


[dev-dependencies]
async-std = { version = "1.12.0", features = ["attributes", "tokio1"] }
futures = "0.3.13"
hex-literal = "0.3.4"
test-case = "1.2.3"
log = "0.4.14"
pretty_env_logger = "0.4.0"
derive_more = "0.99.17"
serde_json = "1.0"
indicatif = "0.17"


# Substrate 
<<<<<<< HEAD
sp-keyring = "24.0.0"
=======
sp-keyring = "24"
>>>>>>> 490d152d

[features]
default = ["api-dev", "std"]
api-dev = []
api-main = []
std = [ "sp-core/std", "codec/std"]

[workspace]<|MERGE_RESOLUTION|>--- conflicted
+++ resolved
@@ -28,11 +28,7 @@
 
 # Substrate
 subxt = "0.29"
-<<<<<<< HEAD
-sp-core = { version = "21.0.0", default-features = false }
-=======
 sp-core = { version = "21", default-features = false }
->>>>>>> 490d152d
 codec = { package = "parity-scale-codec", version = "3", default-features = false, features = ["derive", "full", "bit-vec"] }
 serde = { version = "1", features = ["derive"] }
 serde-hex = "0.1"
@@ -52,11 +48,7 @@
 
 
 # Substrate 
-<<<<<<< HEAD
-sp-keyring = "24.0.0"
-=======
 sp-keyring = "24"
->>>>>>> 490d152d
 
 [features]
 default = ["api-dev", "std"]
