--- conflicted
+++ resolved
@@ -9,11 +9,7 @@
 #[async_std::main]
 async fn main() -> Result<()> {
 	let args = Opts::from_args();
-<<<<<<< HEAD
-	let client = build_client(args.ws).await?;
-=======
 	let client = build_client(args.ws, args.validate_codegen).await?;
->>>>>>> b0d3b02a
 
 	let new_updater = "0x14dC79964da2C08b23698B3D3cc7Ca32193d9955";
 	let signer = PairSigner::new(AccountKeyring::Alice.pair());
