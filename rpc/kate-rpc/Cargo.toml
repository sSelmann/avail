[package]
name = "kate-rpc"
version = "0.2.0"
edition = "2021"

# See more keys and their definitions at https://doc.rust-lang.org/cargo/reference/manifest.html

[dependencies]
avail-base = { path = "../../base", default-features = false }
kate-rpc-runtime-api = { path = "../kate-rpc-runtime-api", default-features = false }
<<<<<<< HEAD
sc-client-db = { version = "0.10.0-dev", default-features = false }
thiserror = "1.0.30" 
rs_merkle = { version = "1.2.0", default-features = false }

codec = { package = "parity-scale-codec", version = "2.0.0" }
da-primitives = { git = "https://github.com/maticnetwork/avail-core.git", tag = "v0.3.0", default-features = false }
kate = { git = "https://github.com/maticnetwork/avail-core.git", tag = "v0.3.0", default-features = false }
kate-recovery = { git = "https://github.com/maticnetwork/avail-core.git", tag = "v0.3.0", default-features = false }

frame-system-rpc-runtime-api = "4.0.0-dev"
jsonrpc-core = "18.0.0"
jsonrpc-core-client = "18.0.0"
jsonrpc-derive = "18.0.0"
lru = "0.7.2"
sc-client-api = { version = "4.0.0-dev" }
# sp-api = { version = "4.0.0-dev" }
sp-blockchain = { version = "4.0.0-dev" }
sp-rpc = { version = "4.0.0-dev" }
sp-runtime = { version = "4.0.0-dev" }
sp-core = { version = "4.0.0-dev" }
=======
da-runtime = { path = "../../runtime", default-features = false }

da-primitives = { version = "0.4", default-features = false }
kate = { version = "0.7", default-features = false }
kate-recovery = { version = "0.8", default-features = false }

jsonrpsee = { version = "0.16.2", features = ["server", "client", "macros"] }
lru = "0.7.2"

# Substrate
sp-api = { version = "4.0.0-dev", default-features = false }
frame-system = { version = "4.0.0-dev", default-features = false }
frame-support = { version = "4.0.0-dev", default-features = false }
sc-client-db = "0.10.0-dev"
codec = { package = "parity-scale-codec", version = "3", default-features = false, features = ["derive"] }
sc-client-api = "4.0.0-dev"
sp-blockchain = "4.0.0-dev"
sp-runtime = { version = "7.0.0", default-features = false }

[features]
default = ["std"]
std = [
	"avail-base/std",
	"da-runtime/std",
	"kate-rpc-runtime-api/std",
	"da-primitives/std",
	"kate/std",
	"kate-recovery/std",
	"frame-support/std",
	"frame-system/std",
	"codec/std",
	"sp-api/std",
	"sp-runtime/std",
]
>>>>>>> d3e552ee
<|MERGE_RESOLUTION|>--- conflicted
+++ resolved
@@ -8,28 +8,6 @@
 [dependencies]
 avail-base = { path = "../../base", default-features = false }
 kate-rpc-runtime-api = { path = "../kate-rpc-runtime-api", default-features = false }
-<<<<<<< HEAD
-sc-client-db = { version = "0.10.0-dev", default-features = false }
-thiserror = "1.0.30" 
-rs_merkle = { version = "1.2.0", default-features = false }
-
-codec = { package = "parity-scale-codec", version = "2.0.0" }
-da-primitives = { git = "https://github.com/maticnetwork/avail-core.git", tag = "v0.3.0", default-features = false }
-kate = { git = "https://github.com/maticnetwork/avail-core.git", tag = "v0.3.0", default-features = false }
-kate-recovery = { git = "https://github.com/maticnetwork/avail-core.git", tag = "v0.3.0", default-features = false }
-
-frame-system-rpc-runtime-api = "4.0.0-dev"
-jsonrpc-core = "18.0.0"
-jsonrpc-core-client = "18.0.0"
-jsonrpc-derive = "18.0.0"
-lru = "0.7.2"
-sc-client-api = { version = "4.0.0-dev" }
-# sp-api = { version = "4.0.0-dev" }
-sp-blockchain = { version = "4.0.0-dev" }
-sp-rpc = { version = "4.0.0-dev" }
-sp-runtime = { version = "4.0.0-dev" }
-sp-core = { version = "4.0.0-dev" }
-=======
 da-runtime = { path = "../../runtime", default-features = false }
 
 da-primitives = { version = "0.4", default-features = false }
@@ -63,5 +41,4 @@
 	"codec/std",
 	"sp-api/std",
 	"sp-runtime/std",
-]
->>>>>>> d3e552ee
+]